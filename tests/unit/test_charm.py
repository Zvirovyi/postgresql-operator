# Copyright 2021 Canonical Ltd.
# See LICENSE file for licensing details.
import itertools
import json
import logging
import platform
import subprocess
from unittest.mock import MagicMock, Mock, PropertyMock, call, mock_open, patch, sentinel

import psycopg2
import pytest
from charms.operator_libs_linux.v2 import snap
from charms.postgresql_k8s.v0.postgresql import (
    PostgreSQLCreateUserError,
    PostgreSQLEnableDisableExtensionError,
    PostgreSQLUpdateUserPasswordError,
)
from ops import Unit
from ops.framework import EventBase
from ops.model import (
    ActiveStatus,
    BlockedStatus,
    MaintenanceStatus,
    ModelError,
    RelationDataTypeError,
    WaitingStatus,
)
from ops.testing import Harness
from psycopg2 import OperationalError
from tenacity import RetryError, wait_fixed

from backups import CANNOT_RESTORE_PITR
from charm import (
    EXTENSIONS_DEPENDENCY_MESSAGE,
    PRIMARY_NOT_REACHABLE_MESSAGE,
    PostgresqlOperatorCharm,
)
from cluster import (
    NotReadyError,
    RemoveRaftMemberFailedError,
    SwitchoverFailedError,
    SwitchoverNotSyncError,
)
from constants import (
    PEER,
    POSTGRESQL_SNAP_NAME,
    SECRET_INTERNAL_LABEL,
    SNAP_PACKAGES,
    UPDATE_CERTS_BIN_PATH,
)

CREATE_CLUSTER_CONF_PATH = "/etc/postgresql-common/createcluster.d/pgcharm.conf"

# used for assert functions


@pytest.fixture(autouse=True)
def harness():
    harness = Harness(PostgresqlOperatorCharm)
    harness.begin()
    harness.add_relation("upgrade", harness.charm.app.name)
    harness.add_relation(PEER, harness.charm.app.name)
    harness.add_relation("restart", harness.charm.app.name)
    yield harness
    harness.cleanup()


def test_on_install(harness):
    with (
        patch("charm.subprocess.check_call") as _check_call,
        patch("charm.snap.SnapCache") as _snap_cache,
        patch("charm.PostgresqlOperatorCharm._install_snap_packages") as _install_snap_packages,
        patch(
            "charm.PostgresqlOperatorCharm._reboot_on_detached_storage"
        ) as _reboot_on_detached_storage,
        patch(
            "charm.PostgresqlOperatorCharm._is_storage_attached",
            side_effect=[False, True, True],
        ) as _is_storage_attached,
    ):
        # Test without storage.
        harness.charm.on.install.emit()
        _reboot_on_detached_storage.assert_called_once()
        pg_snap = _snap_cache.return_value[POSTGRESQL_SNAP_NAME]

        # Test without adding Patroni resource.
        harness.charm.on.install.emit()
        # Assert that the needed calls were made.
        _install_snap_packages.assert_called_once_with(packages=SNAP_PACKAGES)
        assert pg_snap.alias.call_count == 2
        pg_snap.alias.assert_any_call("psql")
        pg_snap.alias.assert_any_call("patronictl")

        assert _check_call.call_count == 3
        _check_call.assert_any_call(["mkdir", "-p", "/home/snap_daemon"])
        _check_call.assert_any_call(["chown", "snap_daemon:snap_daemon", "/home/snap_daemon"])
        _check_call.assert_any_call(["usermod", "-d", "/home/snap_daemon", "snap_daemon"])

        # Assert the status set by the event handler.
        assert isinstance(harness.model.unit.status, WaitingStatus)


def test_on_install_failed_to_create_home(harness):
    with (
        patch("charm.subprocess.check_call") as _check_call,
        patch("charm.snap.SnapCache") as _snap_cache,
        patch("charm.PostgresqlOperatorCharm._install_snap_packages") as _install_snap_packages,
        patch(
            "charm.PostgresqlOperatorCharm._reboot_on_detached_storage"
        ) as _reboot_on_detached_storage,
        patch(
            "charm.PostgresqlOperatorCharm._is_storage_attached",
            side_effect=[False, True, True],
        ) as _is_storage_attached,
        patch("charm.logger.exception") as _logger_exception,
    ):
        # Test without storage.
        harness.charm.on.install.emit()
        _reboot_on_detached_storage.assert_called_once()
        pg_snap = _snap_cache.return_value[POSTGRESQL_SNAP_NAME]
        _check_call.side_effect = [subprocess.CalledProcessError(-1, ["test"])]

        # Test without adding Patroni resource.
        harness.charm.on.install.emit()
        # Assert that the needed calls were made.
        _install_snap_packages.assert_called_once_with(packages=SNAP_PACKAGES)
        assert pg_snap.alias.call_count == 2
        pg_snap.alias.assert_any_call("psql")
        pg_snap.alias.assert_any_call("patronictl")

        _logger_exception.assert_called_once_with("Unable to create snap_daemon home dir")

        # Assert the status set by the event handler.
        assert isinstance(harness.model.unit.status, WaitingStatus)


def test_on_install_snap_failure(harness):
    with (
        patch("charm.PostgresqlOperatorCharm._install_snap_packages") as _install_snap_packages,
        patch(
            "charm.PostgresqlOperatorCharm._is_storage_attached", return_value=True
        ) as _is_storage_attached,
    ):
        # Mock the result of the call.
        _install_snap_packages.side_effect = snap.SnapError
        # Trigger the hook.
        harness.charm.on.install.emit()
        # Assert that the needed calls were made.
        _install_snap_packages.assert_called_once()
        assert isinstance(harness.model.unit.status, BlockedStatus)


def test_patroni_scrape_config_no_tls(harness):
    result = harness.charm.patroni_scrape_config()

    assert result == [
        {
            "metrics_path": "/metrics",
            "scheme": "http",
            "static_configs": [{"targets": ["192.0.2.0:8008"]}],
            "tls_config": {"insecure_skip_verify": True},
        },
    ]


def test_patroni_scrape_config_tls(harness):
    with patch(
        "charm.PostgresqlOperatorCharm.is_tls_enabled",
        return_value=True,
        new_callable=PropertyMock,
    ):
        result = harness.charm.patroni_scrape_config()

        assert result == [
            {
                "metrics_path": "/metrics",
                "scheme": "https",
                "static_configs": [{"targets": ["192.0.2.0:8008"]}],
                "tls_config": {"insecure_skip_verify": True},
            },
        ]


def test_primary_endpoint(harness):
    with (
        patch(
            "charm.PostgresqlOperatorCharm._units_ips",
            new_callable=PropertyMock,
            return_value={"1.1.1.1", "1.1.1.2"},
        ),
        patch("charm.PostgresqlOperatorCharm._patroni", new_callable=PropertyMock) as _patroni,
    ):
        _patroni.return_value.get_member_ip.return_value = "1.1.1.1"
        _patroni.return_value.get_primary.return_value = sentinel.primary
        assert harness.charm.primary_endpoint == "1.1.1.1"

        _patroni.return_value.get_member_ip.assert_called_once_with(sentinel.primary)
        _patroni.return_value.get_primary.assert_called_once_with()


def test_primary_endpoint_no_peers(harness):
    with (
        patch(
            "charm.PostgresqlOperatorCharm._peers", new_callable=PropertyMock, return_value=None
        ),
        patch(
            "charm.PostgresqlOperatorCharm._units_ips",
            new_callable=PropertyMock,
            return_value={"1.1.1.1", "1.1.1.2"},
        ),
        patch("charm.PostgresqlOperatorCharm._patroni", new_callable=PropertyMock) as _patroni,
    ):
        assert harness.charm.primary_endpoint is None

        assert not _patroni.return_value.get_member_ip.called
        assert not _patroni.return_value.get_primary.called


def test_on_leader_elected(harness):
    with (
        patch(
            "charm.PostgresqlOperatorCharm._update_relation_endpoints", new_callable=PropertyMock
        ) as _update_relation_endpoints,
        patch(
            "charm.PostgresqlOperatorCharm.primary_endpoint",
            new_callable=PropertyMock,
        ) as _primary_endpoint,
        patch("charm.PostgresqlOperatorCharm.update_config") as _update_config,
    ):
        # Assert that there is no password in the peer relation.
        assert harness.charm._peers.data[harness.charm.app].get("operator-password", None) is None

        # Check that a new password was generated on leader election.
        _primary_endpoint.return_value = "1.1.1.1"
        harness.set_leader()
        password = harness.charm.get_secret("app", "operator-password")
        _update_config.assert_called_once()
        _update_relation_endpoints.assert_not_called()
        assert password is not None

        # Mark the cluster as initialised.
        harness.charm._peers.data[harness.charm.app].update({"cluster_initialised": "True"})

        # Trigger a new leader election and check that the password is still the same
        # and also that update_endpoints was called after the cluster was initialised.
        harness.set_leader(False)
        harness.set_leader()
        assert harness.charm.get_secret("app", "operator-password") == password
        _update_relation_endpoints.assert_called_once()
        assert not (isinstance(harness.model.unit.status, BlockedStatus))

        # Check for a WaitingStatus when the primary is not reachable yet.
        _primary_endpoint.return_value = None
        harness.set_leader(False)
        harness.set_leader()
        _update_relation_endpoints.assert_called_once()  # Assert it was not called again.
        assert isinstance(harness.model.unit.status, WaitingStatus)


def test_is_cluster_initialised(harness):
    rel_id = harness.model.get_relation(PEER).id
    # Test when the cluster was not initialised yet.
    assert not (harness.charm.is_cluster_initialised)

    # Test when the cluster was already initialised.
    with harness.hooks_disabled():
        harness.update_relation_data(
            rel_id, harness.charm.app.name, {"cluster_initialised": "True"}
        )
    assert harness.charm.is_cluster_initialised


def test_on_config_changed(harness):
    with (
        patch(
            "charm.PostgresqlOperatorCharm._validate_config_options"
        ) as _validate_config_options,
        patch("charm.PostgresqlOperatorCharm.update_config") as _update_config,
        patch(
            "charm.PostgresqlOperatorCharm.updated_synchronous_node_count", return_value=True
        ) as _updated_synchronous_node_count,
        patch("relations.db.DbProvides.set_up_relation") as _set_up_relation,
        patch(
            "charm.PostgresqlOperatorCharm.enable_disable_extensions"
        ) as _enable_disable_extensions,
        patch(
            "charm.PostgresqlOperatorCharm.is_cluster_initialised", new_callable=PropertyMock
        ) as _is_cluster_initialised,
    ):
        # Test when the cluster was not initialised yet.
        _is_cluster_initialised.return_value = False
        harness.charm.on.config_changed.emit()
        _enable_disable_extensions.assert_not_called()
        _set_up_relation.assert_not_called()

        # Test when the unit is not the leader.
        _is_cluster_initialised.return_value = True
        harness.charm.on.config_changed.emit()
        _validate_config_options.assert_called_once()
        _enable_disable_extensions.assert_not_called()
        _set_up_relation.assert_not_called()

        # Test unable to connect to db
        _update_config.reset_mock()
        _validate_config_options.side_effect = OperationalError
        harness.charm.on.config_changed.emit()
        assert not _update_config.called
        _validate_config_options.side_effect = None
        _updated_synchronous_node_count.assert_called_once_with()

        # Test after the cluster was initialised.
        with harness.hooks_disabled():
            harness.set_leader()
        harness.charm.on.config_changed.emit()
        _enable_disable_extensions.assert_called_once()
        _set_up_relation.assert_not_called()

        # Test when the unit is in a blocked state due to extensions request,
        # but there are no established legacy relations.
        _enable_disable_extensions.reset_mock()
        harness.charm.unit.status = BlockedStatus(
            "extensions requested through relation, enable them through config options"
        )
        harness.charm.on.config_changed.emit()
        _enable_disable_extensions.assert_called_once()
        _set_up_relation.assert_not_called()

        # Test when the unit is in a blocked state due to extensions request,
        # but there are established legacy relations.
        _enable_disable_extensions.reset_mock()
        _set_up_relation.return_value = False
        db_relation_id = harness.add_relation("db", "application")
        harness.charm.on.config_changed.emit()
        _enable_disable_extensions.assert_called_once()
        _set_up_relation.assert_called_once()
        with harness.hooks_disabled():
            harness.remove_relation(db_relation_id)

        _enable_disable_extensions.reset_mock()
        _set_up_relation.reset_mock()
        harness.add_relation("db-admin", "application")
        harness.charm.on.config_changed.emit()
        _enable_disable_extensions.assert_called_once()
        _set_up_relation.assert_called_once()

        # Test when there are established legacy relations,
        # but the charm fails to set up one of them.
        _enable_disable_extensions.reset_mock()
        _set_up_relation.reset_mock()
        _set_up_relation.return_value = False
        harness.add_relation("db", "application")
        harness.charm.on.config_changed.emit()
        _enable_disable_extensions.assert_called_once()
        _set_up_relation.assert_called_once()


def test_check_extension_dependencies(harness):
    with (
        patch("charm.Patroni.get_primary") as _get_primary,
        patch("subprocess.check_output", return_value=b"C"),
        patch.object(PostgresqlOperatorCharm, "postgresql", Mock()),
    ):
        _get_primary.return_value = harness.charm.unit

        # Test when plugins dependencies exception is not caused
        config = {
            "plugin_address_standardizer_enable": False,
            "plugin_postgis_enable": False,
            "plugin_address_standardizer_data_us_enable": False,
            "plugin_jsonb_plperl_enable": False,
            "plugin_plperl_enable": False,
            "plugin_postgis_raster_enable": False,
            "plugin_postgis_tiger_geocoder_enable": False,
            "plugin_fuzzystrmatch_enable": False,
            "plugin_postgis_topology_enable": False,
        }
        harness.update_config(config)
        harness.charm.enable_disable_extensions()
        assert not (isinstance(harness.model.unit.status, BlockedStatus))

        # Test when plugins dependencies exception caused
        config["plugin_address_standardizer_enable"] = True
        harness.update_config(config)
        harness.charm.enable_disable_extensions()
        assert isinstance(harness.model.unit.status, BlockedStatus)
        assert harness.model.unit.status.message == EXTENSIONS_DEPENDENCY_MESSAGE


def test_enable_disable_extensions(harness, caplog):
    with (
        patch("charm.Patroni.get_primary") as _get_primary,
        patch("charm.PostgresqlOperatorCharm._unit_ip"),
        patch("charm.PostgresqlOperatorCharm._patroni"),
        patch("subprocess.check_output", return_value=b"C"),
        patch.object(PostgresqlOperatorCharm, "postgresql", Mock()) as postgresql_mock,
    ):
        _get_primary.return_value = harness.charm.unit

        # Test when all extensions install/uninstall succeed.
        postgresql_mock.enable_disable_extension.side_effect = None
        with caplog.at_level(logging.ERROR):
            assert len(caplog.records) == 0
            harness.charm.enable_disable_extensions()
            assert postgresql_mock.enable_disable_extensions.call_count == 1

        # Test when one extension install/uninstall fails.
        postgresql_mock.reset_mock()
        postgresql_mock.enable_disable_extensions.side_effect = (
            PostgreSQLEnableDisableExtensionError
        )
        with caplog.at_level(logging.ERROR):
            harness.charm.enable_disable_extensions()
            assert postgresql_mock.enable_disable_extensions.call_count == 1
            assert "failed to change plugins: " in caplog.text

        # Test when one config option should be skipped (because it's not related
        # to a plugin/extension).
        postgresql_mock.reset_mock()
        postgresql_mock.enable_disable_extensions.side_effect = None
        with caplog.at_level(logging.ERROR):
            config = """options:
  synchronous_node_count:
    type: string
    default: "all"
  plugin_citext_enable:
    default: false
    type: boolean
  plugin_hstore_enable:
    default: false
    type: boolean
  plugin_pg_trgm_enable:
    default: false
    type: boolean
  plugin_plpython3u_enable:
    default: false
    type: boolean
  plugin_unaccent_enable:
    default: false
    type: boolean
  plugin_debversion_enable:
    default: false
    type: boolean
  plugin_bloom_enable:
    default: false
    type: boolean
  plugin_btree_gin_enable:
    default: false
    type: boolean
  plugin_btree_gist_enable:
    default: false
    type: boolean
  plugin_cube_enable:
    default: false
    type: boolean
  plugin_dict_int_enable:
    default: false
    type: boolean
  plugin_dict_xsyn_enable:
    default: false
    type: boolean
  plugin_earthdistance_enable:
    default: false
    type: boolean
  plugin_fuzzystrmatch_enable:
    default: false
    type: boolean
  plugin_intarray_enable:
    default: false
    type: boolean
  plugin_isn_enable:
    default: false
    type: boolean
  plugin_lo_enable:
    default: false
    type: boolean
  plugin_ltree_enable:
    default: false
    type: boolean
  plugin_old_snapshot_enable:
    default: false
    type: boolean
  plugin_pg_freespacemap_enable:
    default: false
    type: boolean
  plugin_pgrowlocks_enable:
    default: false
    type: boolean
  plugin_pgstattuple_enable:
    default: false
    type: boolean
  plugin_pg_visibility_enable:
    default: false
    type: boolean
  plugin_seg_enable:
    default: false
    type: boolean
  plugin_tablefunc_enable:
    default: false
    type: boolean
  plugin_tcn_enable:
    default: false
    type: boolean
  plugin_tsm_system_rows_enable:
    default: false
    type: boolean
  plugin_tsm_system_time_enable:
    default: false
    type: boolean
  plugin_uuid_ossp_enable:
    default: false
    type: boolean
  plugin_spi_enable:
    default: false
    type: boolean
  plugin_bool_plperl_enable:
    default: false
    type: boolean
  plugin_hll_enable:
    default: false
    type: boolean
  plugin_hypopg_enable:
    default: false
    type: boolean
  plugin_ip4r_enable:
    default: false
    type: boolean
  plugin_plperl_enable:
    default: false
    type: boolean
  plugin_jsonb_plperl_enable:
    default: false
    type: boolean
  plugin_orafce_enable:
    default: false
    type: boolean
  plugin_pg_similarity_enable:
    default: false
    type: boolean
  plugin_prefix_enable:
    default: false
    type: boolean
  plugin_rdkit_enable:
    default: false
    type: boolean
  plugin_tds_fdw_enable:
    default: false
    type: boolean
  plugin_icu_ext_enable:
    default: false
    type: boolean
  plugin_pltcl_enable:
    default: false
    type: boolean
  plugin_postgis_enable:
    default: false
    type: boolean
  plugin_postgis_raster_enable:
    default: false
    type: boolean
  plugin_address_standardizer_enable:
    default: false
    type: boolean
  plugin_address_standardizer_data_us_enable:
    default: false
    type: boolean
  plugin_postgis_tiger_geocoder_enable:
    default: false
    type: boolean
  plugin_postgis_topology_enable:
    default: false
    type: boolean
  plugin_vector_enable:
    default: false
    type: boolean
  plugin_timescaledb_enable:
    default: false
    type: boolean
  plugin_audit_enable:
    default: true
    type: boolean
  profile:
    default: production
    type: string"""
            new_harness = Harness(PostgresqlOperatorCharm, config=config)
            new_harness.cleanup()
            new_harness.begin()
            new_harness.charm.enable_disable_extensions()
            assert postgresql_mock.enable_disable_extensions.call_count == 1

            # Block if extension-dependent object error is raised
            postgresql_mock.reset_mock()
            postgresql_mock.enable_disable_extensions.side_effect = [
                psycopg2.errors.DependentObjectsStillExist,
                None,
            ]
            harness.charm.enable_disable_extensions()
            assert isinstance(harness.charm.unit.status, BlockedStatus)
            # Should resolve afterwards
            harness.charm.enable_disable_extensions()
            assert isinstance(harness.charm.unit.status, ActiveStatus)


def test_on_start(harness):
    with (
        patch(
            "charm.PostgresqlOperatorCharm._restart_services_after_reboot"
        ) as _restart_services_after_reboot,
        patch(
            "charm.PostgresqlOperatorCharm._set_primary_status_message"
        ) as _set_primary_status_message,
        patch(
            "charm.PostgresqlOperatorCharm.enable_disable_extensions"
        ) as _enable_disable_extensions,
        patch("charm.snap.SnapCache") as _snap_cache,
        patch("charm.Patroni.get_postgresql_version") as _get_postgresql_version,
        patch("charm.PostgreSQLProvider.oversee_users") as _oversee_users,
        patch(
            "charm.PostgresqlOperatorCharm._update_relation_endpoints", new_callable=PropertyMock
        ) as _update_relation_endpoints,
        patch("charm.PostgresqlOperatorCharm.postgresql") as _postgresql,
        patch("charm.PostgreSQLProvider.update_endpoints"),
        patch("charm.PostgresqlOperatorCharm.update_config"),
        patch(
            "charm.Patroni.member_started",
            new_callable=PropertyMock,
        ) as _member_started,
        patch("charm.Patroni.bootstrap_cluster") as _bootstrap_cluster,
        patch("charm.PostgresqlOperatorCharm._replication_password") as _replication_password,
        patch("charm.PostgresqlOperatorCharm._get_password") as _get_password,
        patch(
            "charm.PostgresqlOperatorCharm._reboot_on_detached_storage"
        ) as _reboot_on_detached_storage,
        patch("upgrade.PostgreSQLUpgrade.idle", return_value=True) as _idle,
        patch(
            "charm.PostgresqlOperatorCharm._is_storage_attached",
            side_effect=[False, True, True, True, True, True],
        ) as _is_storage_attached,
    ):
        _get_postgresql_version.return_value = "14.0"

        # Test without storage.
        harness.charm.on.start.emit()
        _reboot_on_detached_storage.assert_called_once()

        # Test before the passwords are generated.
        _member_started.return_value = False
        _get_password.return_value = None
        harness.charm.on.start.emit()
        _bootstrap_cluster.assert_not_called()
        assert isinstance(harness.model.unit.status, WaitingStatus)

        # ModelError in get password
        _get_password.side_effect = ModelError
        harness.charm.on.start.emit()
        _bootstrap_cluster.assert_not_called()
        assert isinstance(harness.model.unit.status, WaitingStatus)

        # Mock the passwords.
        _get_password.side_effect = None
        _get_password.return_value = "fake-operator-password"
        _replication_password.return_value = "fake-replication-password"

        # Mock cluster start and postgres user creation success values.
        _bootstrap_cluster.side_effect = [False, True, True]
        _postgresql.list_users.side_effect = [[], [], []]
        _postgresql.create_user.side_effect = [PostgreSQLCreateUserError, None, None, None]

        # Test for a failed cluster bootstrapping.
        # TODO: test replicas start (DPE-494).
        harness.set_leader()
        harness.charm.on.start.emit()
        _bootstrap_cluster.assert_called_once()
        _oversee_users.assert_not_called()
        _restart_services_after_reboot.assert_called_once()
        assert isinstance(harness.model.unit.status, BlockedStatus)
        # Set an initial waiting status (like after the install hook was triggered).
        harness.model.unit.status = WaitingStatus("fake message")

        # Test the event of an error happening when trying to create the default postgres user.
        _restart_services_after_reboot.reset_mock()
        _member_started.return_value = True
        harness.charm.on.start.emit()
        _postgresql.create_user.assert_called_once()
        _oversee_users.assert_not_called()
        _restart_services_after_reboot.assert_called_once()
        assert isinstance(harness.model.unit.status, BlockedStatus)

        # Set an initial waiting status again (like after the install hook was triggered).
        harness.model.unit.status = WaitingStatus("fake message")

        # Then test the event of a correct cluster bootstrapping.
        _restart_services_after_reboot.reset_mock()
        harness.charm.on.start.emit()
        assert _postgresql.create_user.call_count == 4  # Considering the previous failed call.
        _oversee_users.assert_called_once()
        _enable_disable_extensions.assert_called_once()
        _set_primary_status_message.assert_called_once()
        _restart_services_after_reboot.assert_called_once()


def test_on_start_replica(harness):
    with (
        patch("charm.snap.SnapCache") as _snap_cache,
        patch("charm.Patroni.get_postgresql_version") as _get_postgresql_version,
        patch(
            "charm.PostgresqlOperatorCharm._restart_services_after_reboot"
        ) as _restart_services_after_reboot,
        patch("charm.Patroni.configure_patroni_on_unit") as _configure_patroni_on_unit,
        patch(
            "charm.Patroni.member_started",
            new_callable=PropertyMock,
        ) as _member_started,
        patch(
            "charm.PostgresqlOperatorCharm._update_relation_endpoints", new_callable=PropertyMock
        ) as _update_relation_endpoints,
        patch.object(EventBase, "defer") as _defer,
        patch("charm.PostgresqlOperatorCharm._replication_password") as _replication_password,
        patch("charm.PostgresqlOperatorCharm._get_password") as _get_password,
        patch("upgrade.PostgreSQLUpgrade.idle", return_value=True) as _idle,
        patch(
            "charm.PostgresqlOperatorCharm._is_storage_attached",
            return_value=True,
        ) as _is_storage_attached,
    ):
        _get_postgresql_version.return_value = "14.0"

        # Set the current unit to be a replica (non leader unit).
        harness.set_leader(False)

        # Mock the passwords.
        _get_password.return_value = "fake-operator-password"
        _replication_password.return_value = "fake-replication-password"

        # Test an uninitialized cluster.
        harness.charm._peers.data[harness.charm.app].update({"cluster_initialised": ""})
        harness.charm.on.start.emit()
        _defer.assert_called_once()
        _restart_services_after_reboot.assert_called_once()

        # Set an initial waiting status again (like after a machine restart).
        harness.model.unit.status = WaitingStatus("fake message")

        # Mark the cluster as initialised and with the workload up and running.
        _restart_services_after_reboot.reset_mock()
        harness.charm._peers.data[harness.charm.app].update({"cluster_initialised": "True"})
        _member_started.return_value = True
        harness.charm.on.start.emit()
        _configure_patroni_on_unit.assert_not_called()
        _restart_services_after_reboot.assert_called_once()
        assert isinstance(harness.model.unit.status, ActiveStatus)

        # Set an initial waiting status (like after the install hook was triggered).
        harness.model.unit.status = WaitingStatus("fake message")

        # Check that the unit status doesn't change when the workload is not running.
        # In that situation only Patroni is configured in the unit (but not started).
        _restart_services_after_reboot.reset_mock()
        _member_started.return_value = False
        harness.charm.on.start.emit()
        _configure_patroni_on_unit.assert_called_once()
        _restart_services_after_reboot.assert_called_once()
        assert isinstance(harness.model.unit.status, WaitingStatus)


def test_on_start_no_patroni_member(harness):
    with (
        patch("subprocess.check_output", return_value=b"C"),
        patch("charm.snap.SnapCache") as _snap_cache,
        patch("charm.PostgresqlOperatorCharm.postgresql") as _postgresql,
        patch("charm.Patroni") as patroni,
        patch("charm.PostgresqlOperatorCharm._get_password") as _get_password,
        patch("upgrade.PostgreSQLUpgrade.idle", return_value=True) as _idle,
        patch(
            "charm.PostgresqlOperatorCharm._is_storage_attached", return_value=True
        ) as _is_storage_attached,
        patch("charm.PostgresqlOperatorCharm.get_available_memory") as _get_available_memory,
    ):
        # Mock the passwords.
        patroni.return_value.member_started = False
        _get_password.return_value = "fake-operator-password"
        bootstrap_cluster = patroni.return_value.bootstrap_cluster
        bootstrap_cluster.return_value = True

        patroni.return_value.get_postgresql_version.return_value = "14.0"

        harness.set_leader()
        harness.charm.on.start.emit()
        bootstrap_cluster.assert_called_once()
        _postgresql.create_user.assert_not_called()
        assert isinstance(harness.model.unit.status, WaitingStatus)
        assert harness.model.unit.status.message == "awaiting for member to start"


def test_on_start_after_blocked_state(harness):
    with (
        patch("charm.Patroni.bootstrap_cluster") as _bootstrap_cluster,
        patch("charm.PostgresqlOperatorCharm._replication_password") as _replication_password,
        patch("charm.PostgresqlOperatorCharm._get_password") as _get_password,
        patch(
            "charm.PostgresqlOperatorCharm._is_storage_attached", return_value=True
        ) as _is_storage_attached,
    ):
        # Set an initial blocked status (like after the install hook was triggered).
        initial_status = BlockedStatus("fake message")
        harness.model.unit.status = initial_status

        # Test for a failed cluster bootstrapping.
        harness.charm.on.start.emit()
        _get_password.assert_not_called()
        _replication_password.assert_not_called()
        _bootstrap_cluster.assert_not_called()
        # Assert the status didn't change.
        assert harness.model.unit.status == initial_status


def test_on_get_password(harness):
    with patch("charm.PostgresqlOperatorCharm.update_config"):
        rel_id = harness.model.get_relation(PEER).id
        # Create a mock event and set passwords in peer relation data.
        harness.set_leader(True)
        mock_event = MagicMock(params={})
        harness.update_relation_data(
            rel_id,
            harness.charm.app.name,
            {
                "operator-password": "test-password",
                "replication-password": "replication-test-password",
            },
        )

        # Test providing an invalid username.
        mock_event.params["username"] = "user"
        harness.charm._on_get_password(mock_event)
        mock_event.fail.assert_called_once()
        mock_event.set_results.assert_not_called()

        # Test without providing the username option.
        mock_event.reset_mock()
        del mock_event.params["username"]
        harness.charm._on_get_password(mock_event)
        mock_event.set_results.assert_called_once_with({"password": "test-password"})

        # Also test providing the username option.
        mock_event.reset_mock()
        mock_event.params["username"] = "replication"
        harness.charm._on_get_password(mock_event)
        mock_event.set_results.assert_called_once_with({"password": "replication-test-password"})


def test_on_set_password(harness):
    with (
        patch("charm.PostgresqlOperatorCharm.update_config"),
        patch("charm.PostgresqlOperatorCharm.set_secret") as _set_secret,
        patch("charm.PostgresqlOperatorCharm.postgresql") as _postgresql,
        patch("charm.Patroni.are_all_members_ready") as _are_all_members_ready,
        patch("charm.PostgresqlOperatorCharm._on_leader_elected"),
        patch("charm.new_password", return_value="newpass"),
    ):
        # Create a mock event.
        mock_event = MagicMock(params={})

        # Set some values for the other mocks.
        _are_all_members_ready.return_value = False
        _postgresql.update_user_password = PropertyMock()
        _postgresql.update_user_password.return_value.side_effect = (
            PostgreSQLUpdateUserPasswordError
        )

        # Test trying to set a password through a non leader unit.
        harness.charm._on_set_password(mock_event)
        mock_event.fail.assert_called_once()
        _set_secret.assert_not_called()

        # Test providing an invalid username.
        harness.set_leader()
        mock_event.reset_mock()
        mock_event.params["username"] = "user"
        harness.charm._on_set_password(mock_event)
        mock_event.fail.assert_called_once()
        _set_secret.assert_not_called()

        # Test without providing the username option but without all cluster members ready.
        _are_all_members_ready.return_value = True
        mock_event.reset_mock()
        del mock_event.params["username"]
        harness.charm._on_set_password(mock_event)
        mock_event.fail.assert_called_once()
        _set_secret.assert_not_called()

        # Test for an error updating when updating the user password in the database.
        mock_event.reset_mock()
        harness.charm._on_set_password(mock_event)
        mock_event.fail.assert_called_once()
        _set_secret.assert_not_called()

        # Test without providing the username option.
        mock_event.reset_mock()
        _postgresql.update_user_password.return_value.side_effect = None
        harness.charm._on_set_password(mock_event)
        mock_event.fail.assert_called_once()
        _set_secret.assert_not_called()

        # Also test providing the username option.
        _set_secret.reset_mock()
        mock_event.params["username"] = "replication"
        harness.charm._on_set_password(mock_event)
        _set_secret.assert_called_once_with("app", "replication-password", "newpass")

        # And test providing both the username and password options.
        _set_secret.reset_mock()
        mock_event.params["password"] = "replication-test-password"
        harness.charm._on_set_password(mock_event)
        _set_secret.assert_called_once_with(
            "app", "replication-password", "replication-test-password"
        )


def test_on_update_status(harness):
    with (
        patch("charm.ClusterTopologyObserver.start_observer") as _start_observer,
        patch(
            "charm.PostgresqlOperatorCharm._set_primary_status_message"
        ) as _set_primary_status_message,
        patch("charm.Patroni.restart_patroni") as _restart_patroni,
        patch("charm.Patroni.is_member_isolated") as _is_member_isolated,
        patch("charm.Patroni.reinitialize_postgresql") as _reinitialize_postgresql,
        patch(
            "charm.Patroni.member_replication_lag", new_callable=PropertyMock
        ) as _member_replication_lag,
        patch("charm.Patroni.member_started", new_callable=PropertyMock) as _member_started,
        patch(
            "charm.PostgresqlOperatorCharm.is_standby_leader", new_callable=PropertyMock
        ) as _is_standby_leader,
        patch(
            "charm.PostgresqlOperatorCharm.is_primary", new_callable=PropertyMock
        ) as _is_primary,
        patch(
            "charm.PostgresqlOperatorCharm._update_relation_endpoints"
        ) as _update_relation_endpoints,
        patch(
            "charm.PostgresqlOperatorCharm.primary_endpoint",
            new_callable=PropertyMock(return_value=True),
        ) as _primary_endpoint,
        patch("charm.PostgreSQLProvider.oversee_users") as _oversee_users,
        patch("upgrade.PostgreSQLUpgrade.idle", return_value=True),
        patch("charm.Patroni.last_postgresql_logs") as _last_postgresql_logs,
        patch("charm.Patroni.patroni_logs") as _patroni_logs,
        patch("charm.Patroni.get_member_status") as _get_member_status,
        patch(
            "charm.PostgreSQLBackups.can_use_s3_repository", return_value=(True, None)
        ) as _can_use_s3_repository,
        patch("charm.PostgresqlOperatorCharm.update_config") as _update_config,
        patch("charm.PostgresqlOperatorCharm.log_pitr_last_transaction_time"),
    ):
        rel_id = harness.model.get_relation(PEER).id
        # Test before the cluster is initialised.
        harness.charm.on.update_status.emit()
        _set_primary_status_message.assert_not_called()

        # Test after the cluster was initialised, but with the unit in a blocked state.
        with harness.hooks_disabled():
            harness.set_leader()
            harness.update_relation_data(
                rel_id, harness.charm.app.name, {"cluster_initialised": "True"}
            )
        harness.charm.unit.status = BlockedStatus("fake blocked status")
        harness.charm.on.update_status.emit()
        _set_primary_status_message.assert_not_called()

        # Test the point-in-time-recovery fail.
        with harness.hooks_disabled():
            harness.update_relation_data(
                rel_id,
                harness.charm.app.name,
                {
                    "cluster_initialised": "True",
                    "restoring-backup": "valid",
                    "restore-to-time": "valid",
                },
            )
        harness.charm.unit.status = ActiveStatus()
        _patroni_logs.return_value = "2022-02-24 02:00:00 UTC patroni.exceptions.PatroniFatalException: Failed to bootstrap cluster"
        harness.charm.on.update_status.emit()
        _set_primary_status_message.assert_not_called()
        assert harness.charm.unit.status.message == CANNOT_RESTORE_PITR

        # Test with the unit in a status different that blocked.
        with harness.hooks_disabled():
            harness.update_relation_data(
                rel_id,
                harness.charm.app.name,
                {"cluster_initialised": "True", "restoring-backup": "", "restore-to-time": ""},
            )
        harness.charm.unit.status = ActiveStatus()
        harness.charm.on.update_status.emit()
        _set_primary_status_message.assert_called_once()

        # Test the reinitialisation of the replica when its lag is unknown
        # after a restart.
        _set_primary_status_message.reset_mock()
        _is_primary.return_value = False
        _is_standby_leader.return_value = False
        _member_started.return_value = False
        _is_member_isolated.return_value = False
        _member_replication_lag.return_value = "unknown"
        with harness.hooks_disabled():
            harness.update_relation_data(
                rel_id, harness.charm.unit.name, {"postgresql_restarted": "True"}
            )
        harness.charm.on.update_status.emit()
        _reinitialize_postgresql.assert_called_once()
        _restart_patroni.assert_not_called()
        _set_primary_status_message.assert_not_called()

        # Test call to restart when the member is isolated from the cluster.
        _is_member_isolated.return_value = True
        with harness.hooks_disabled():
            harness.update_relation_data(
                rel_id, harness.charm.unit.name, {"postgresql_restarted": ""}
            )
        harness.charm.on.update_status.emit()
        _restart_patroni.assert_called_once()
        _start_observer.assert_called_once()


def test_on_update_status_after_restore_operation(harness):
    with (
        patch("charm.ClusterTopologyObserver.start_observer"),
        patch(
            "charm.PostgresqlOperatorCharm._set_primary_status_message"
        ) as _set_primary_status_message,
        patch(
            "charm.PostgresqlOperatorCharm._handle_workload_failures"
        ) as _handle_workload_failures,
        patch(
            "charm.PostgresqlOperatorCharm._update_relation_endpoints"
        ) as _update_relation_endpoints,
        patch(
            "charm.PostgresqlOperatorCharm.primary_endpoint",
            new_callable=PropertyMock(return_value=True),
        ) as _primary_endpoint,
        patch("charm.PostgreSQLProvider.oversee_users") as _oversee_users,
        patch(
            "charm.PostgresqlOperatorCharm._handle_processes_failures"
        ) as _handle_processes_failures,
        patch("charm.PostgreSQLBackups.can_use_s3_repository") as _can_use_s3_repository,
        patch(
            "charms.postgresql_k8s.v0.postgresql.PostgreSQL.get_current_timeline"
        ) as _get_current_timeline,
        patch("charm.PostgresqlOperatorCharm.update_config") as _update_config,
        patch("charm.Patroni.member_started", new_callable=PropertyMock) as _member_started,
        patch("charm.Patroni.get_member_status") as _get_member_status,
        patch("upgrade.PostgreSQLUpgrade.idle", return_value=True),
    ):
        _get_current_timeline.return_value = "2"
        rel_id = harness.model.get_relation(PEER).id
        # Test when the restore operation fails.
        with harness.hooks_disabled():
            harness.set_leader()
            harness.update_relation_data(
                rel_id,
                harness.charm.app.name,
                {"cluster_initialised": "True", "restoring-backup": "20230101-090000F"},
            )
        _get_member_status.return_value = "failed"
        harness.charm.on.update_status.emit()
        _update_config.assert_not_called()
        _handle_processes_failures.assert_not_called()
        _oversee_users.assert_not_called()
        _update_relation_endpoints.assert_not_called()
        _handle_workload_failures.assert_not_called()
        _set_primary_status_message.assert_not_called()
        assert isinstance(harness.charm.unit.status, BlockedStatus)

        # Test when the restore operation hasn't finished yet.
        harness.charm.unit.status = ActiveStatus()
        _get_member_status.return_value = "running"
        _member_started.return_value = False
        harness.charm.on.update_status.emit()
        _update_config.assert_not_called()
        _handle_processes_failures.assert_not_called()
        _oversee_users.assert_not_called()
        _update_relation_endpoints.assert_not_called()
        _handle_workload_failures.assert_not_called()
        _set_primary_status_message.assert_not_called()
        assert isinstance(harness.charm.unit.status, ActiveStatus)

        # Assert that the backup id is still in the application relation databag.
        assert harness.get_relation_data(rel_id, harness.charm.app) == {
            "cluster_initialised": "True",
            "restoring-backup": "20230101-090000F",
        }

        # Test when the restore operation finished successfully.
        _member_started.return_value = True
        _can_use_s3_repository.return_value = (True, None)
        _handle_processes_failures.return_value = False
        _handle_workload_failures.return_value = False
        harness.charm.on.update_status.emit()
        _update_config.assert_called_once()
        _handle_processes_failures.assert_called_once()
        _oversee_users.assert_called_once()
        _update_relation_endpoints.assert_called_once()
        _handle_workload_failures.assert_called_once()
        _set_primary_status_message.assert_called_once()
        assert isinstance(harness.charm.unit.status, ActiveStatus)

        # Assert that the backup id is not in the application relation databag anymore.
        assert harness.get_relation_data(rel_id, harness.charm.app) == {
            "cluster_initialised": "True"
        }

        # Test when it's not possible to use the configured S3 repository.
        _update_config.reset_mock()
        _set_primary_status_message.reset_mock()
        with harness.hooks_disabled():
            harness.update_relation_data(
                rel_id,
                harness.charm.app.name,
                {"restoring-backup": "20230101-090000F"},
            )
        _can_use_s3_repository.return_value = (False, "fake validation message")
        harness.charm.on.update_status.emit()
        _update_config.assert_called_once()
        _set_primary_status_message.assert_called_once()
        # Assert that the backup id is not in the application relation databag anymore.
        assert harness.get_relation_data(rel_id, harness.charm.app) == {
            "cluster_initialised": "True",
            "s3-initialization-block-message": "fake validation message",
        }


def test_install_snap_packages(harness):
    with patch("charm.snap.SnapCache") as _snap_cache:
        _snap_package = _snap_cache.return_value.__getitem__.return_value
        _snap_package.ensure.side_effect = snap.SnapError
        _snap_package.present = False

        # Test for problem with snap update.
        with pytest.raises(snap.SnapError):
            harness.charm._install_snap_packages([("postgresql", {"channel": "14/edge"})])
        _snap_cache.return_value.__getitem__.assert_called_once_with("postgresql")
        _snap_cache.assert_called_once_with()
        _snap_package.ensure.assert_called_once_with(snap.SnapState.Latest, channel="14/edge")

        # Test with a not found package.
        _snap_cache.reset_mock()
        _snap_package.reset_mock()
        _snap_package.ensure.side_effect = snap.SnapNotFoundError
        with pytest.raises(snap.SnapNotFoundError):
            harness.charm._install_snap_packages([("postgresql", {"channel": "14/edge"})])
        _snap_cache.return_value.__getitem__.assert_called_once_with("postgresql")
        _snap_cache.assert_called_once_with()
        _snap_package.ensure.assert_called_once_with(snap.SnapState.Latest, channel="14/edge")

        # Then test a valid one.
        _snap_cache.reset_mock()
        _snap_package.reset_mock()
        _snap_package.ensure.side_effect = None
        harness.charm._install_snap_packages([("postgresql", {"channel": "14/edge"})])
        _snap_cache.assert_called_once_with()
        _snap_cache.return_value.__getitem__.assert_called_once_with("postgresql")
        _snap_package.ensure.assert_called_once_with(snap.SnapState.Latest, channel="14/edge")
        _snap_package.hold.assert_not_called()

        # Test revision
        _snap_cache.reset_mock()
        _snap_package.reset_mock()
        _snap_package.ensure.side_effect = None
        harness.charm._install_snap_packages([
            ("postgresql", {"revision": {platform.machine(): "42"}})
        ])
        _snap_cache.assert_called_once_with()
        _snap_cache.return_value.__getitem__.assert_called_once_with("postgresql")
        _snap_package.ensure.assert_called_once_with(
            snap.SnapState.Latest, revision="42", channel=""
        )
        _snap_package.hold.assert_called_once_with()

        # Test with refresh
        _snap_cache.reset_mock()
        _snap_package.reset_mock()
        _snap_package.present = True
        harness.charm._install_snap_packages(
            [("postgresql", {"revision": {platform.machine(): "42"}, "channel": "latest/test"})],
            refresh=True,
        )
        _snap_cache.assert_called_once_with()
        _snap_cache.return_value.__getitem__.assert_called_once_with("postgresql")
        _snap_package.ensure.assert_called_once_with(
            snap.SnapState.Latest, revision="42", channel="latest/test"
        )
        _snap_package.hold.assert_called_once_with()

        # Test without refresh
        _snap_cache.reset_mock()
        _snap_package.reset_mock()
        harness.charm._install_snap_packages([
            ("postgresql", {"revision": {platform.machine(): "42"}})
        ])
        _snap_cache.assert_called_once_with()
        _snap_cache.return_value.__getitem__.assert_called_once_with("postgresql")
        _snap_package.ensure.assert_not_called()
        _snap_package.hold.assert_not_called()

        # test missing architecture
        _snap_cache.reset_mock()
        _snap_package.reset_mock()
        _snap_package.present = True
        with pytest.raises(KeyError):
            harness.charm._install_snap_packages(
                [("postgresql", {"revision": {"missingarch": "42"}})],
                refresh=True,
            )
        _snap_cache.assert_called_once_with()
        _snap_cache.return_value.__getitem__.assert_called_once_with("postgresql")
        assert not _snap_package.ensure.called
        assert not _snap_package.hold.called


def test_is_storage_attached(harness):
    with patch(
        "subprocess.check_call",
        side_effect=[None, subprocess.CalledProcessError(1, "fake command")],
    ) as _check_call:
        # Test with attached storage.
        is_storage_attached = harness.charm._is_storage_attached()
        _check_call.assert_called_once_with([
            "/usr/bin/mountpoint",
            "-q",
            harness.charm._storage_path,
        ])
        assert is_storage_attached

        # Test with detached storage.
        is_storage_attached = harness.charm._is_storage_attached()
        assert not (is_storage_attached)


def test_reboot_on_detached_storage(harness):
    with patch("subprocess.check_call") as _check_call:
        mock_event = MagicMock()
        harness.charm._reboot_on_detached_storage(mock_event)
        mock_event.defer.assert_called_once()
        assert isinstance(harness.charm.unit.status, WaitingStatus)
        _check_call.assert_called_once_with(["/usr/bin/systemctl", "reboot"])


def test_restart(harness):
    with (
        patch("charm.Patroni.restart_postgresql") as _restart_postgresql,
        patch("charm.Patroni.are_all_members_ready") as _are_all_members_ready,
        patch("charm.PostgresqlOperatorCharm._can_connect_to_postgresql", return_value=True),
    ):
        _are_all_members_ready.side_effect = [False, True, True]

        # Test when not all members are ready.
        mock_event = MagicMock()
        harness.charm._restart(mock_event)
        mock_event.defer.assert_called_once()
        _restart_postgresql.assert_not_called()

        # Test a successful restart.
        mock_event.defer.reset_mock()
        harness.charm._restart(mock_event)
        assert not (isinstance(harness.charm.unit.status, BlockedStatus))
        mock_event.defer.assert_not_called()

        # Test a failed restart.
        _restart_postgresql.side_effect = RetryError(last_attempt=1)
        harness.charm._restart(mock_event)
        assert isinstance(harness.charm.unit.status, BlockedStatus)
        mock_event.defer.assert_not_called()


def test_update_config(harness):
    with (
        patch("subprocess.check_output", return_value=b"C"),
        patch("charm.snap_refreshed", return_value=True),
        patch("charm.snap.SnapCache"),
        patch(
            "charm.PostgresqlOperatorCharm._handle_postgresql_restart_need"
        ) as _handle_postgresql_restart_need,
        patch("charm.Patroni.ensure_slots_controller_by_patroni"),
        patch(
            "charm.PostgresqlOperatorCharm._restart_metrics_service"
        ) as _restart_metrics_service,
        patch(
            "charm.PostgresqlOperatorCharm._restart_ldap_sync_service"
        ) as _restart_ldap_sync_service,
        patch("charm.Patroni.bulk_update_parameters_controller_by_patroni"),
        patch("charm.Patroni.member_started", new_callable=PropertyMock) as _member_started,
        patch(
            "charm.PostgresqlOperatorCharm._is_workload_running", new_callable=PropertyMock
        ) as _is_workload_running,
        patch("charm.Patroni.render_patroni_yml_file") as _render_patroni_yml_file,
        patch(
            "charm.PostgresqlOperatorCharm.is_tls_enabled", new_callable=PropertyMock
        ) as _is_tls_enabled,
        patch.object(PostgresqlOperatorCharm, "postgresql", Mock()) as postgresql_mock,
        patch("charm.PostgresqlOperatorCharm.get_available_memory") as _get_available_memory,
    ):
        rel_id = harness.model.get_relation(PEER).id
        # Mock some properties.
        postgresql_mock.is_tls_enabled = PropertyMock(side_effect=[False, False, False, False])
        _is_workload_running.side_effect = [True, True, False, True]
        _member_started.side_effect = [True, True, False]
        postgresql_mock.build_postgresql_parameters.return_value = {"test": "test"}

        # Test without TLS files available.
        with harness.hooks_disabled():
            harness.update_relation_data(rel_id, harness.charm.unit.name, {"tls": ""})
        _is_tls_enabled.return_value = False
        harness.charm.update_config()
        _render_patroni_yml_file.assert_called_once_with(
            connectivity=True,
            is_creating_backup=False,
            enable_ldap=False,
            enable_tls=False,
            backup_id=None,
            stanza=None,
            restore_stanza=None,
            restore_timeline=None,
            pitr_target=None,
            restore_to_latest=False,
            parameters={"test": "test"},
            no_peers=False,
<<<<<<< HEAD
            slots=None,
=======
            user_databases_map={"operator": "all", "replication": "all", "rewind": "all"},
>>>>>>> f72c9748
        )
        _handle_postgresql_restart_need.assert_called_once_with(False)
        _restart_ldap_sync_service.assert_called_once()
        _restart_metrics_service.assert_called_once()
        assert "tls" not in harness.get_relation_data(rel_id, harness.charm.unit.name)

        # Test with TLS files available.
        _handle_postgresql_restart_need.reset_mock()
        _restart_ldap_sync_service.reset_mock()
        _restart_metrics_service.reset_mock()
        harness.update_relation_data(
            rel_id, harness.charm.unit.name, {"tls": ""}
        )  # Mock some data in the relation to test that it change.
        _is_tls_enabled.return_value = True
        _render_patroni_yml_file.reset_mock()
        harness.charm.update_config()
        _render_patroni_yml_file.assert_called_once_with(
            connectivity=True,
            is_creating_backup=False,
            enable_ldap=False,
            enable_tls=True,
            backup_id=None,
            stanza=None,
            restore_stanza=None,
            restore_timeline=None,
            pitr_target=None,
            restore_to_latest=False,
            parameters={"test": "test"},
            no_peers=False,
<<<<<<< HEAD
            slots=None,
=======
            user_databases_map={"operator": "all", "replication": "all", "rewind": "all"},
>>>>>>> f72c9748
        )
        _handle_postgresql_restart_need.assert_called_once()
        _restart_ldap_sync_service.assert_called_once()
        _restart_metrics_service.assert_called_once()
        assert "tls" not in harness.get_relation_data(
            rel_id, harness.charm.unit.name
        )  # The "tls" flag is set in handle_postgresql_restart_need.

        # Test with workload not running yet.
        harness.update_relation_data(
            rel_id, harness.charm.unit.name, {"tls": ""}
        )  # Mock some data in the relation to test that it change.
        _handle_postgresql_restart_need.reset_mock()
        _restart_ldap_sync_service.reset_mock()
        _restart_metrics_service.reset_mock()
        harness.charm.update_config()
        _handle_postgresql_restart_need.assert_not_called()
        assert harness.get_relation_data(rel_id, harness.charm.unit.name)["tls"] == "enabled"

        # Test with member not started yet.
        harness.update_relation_data(
            rel_id, harness.charm.unit.name, {"tls": ""}
        )  # Mock some data in the relation to test that it doesn't change.
        harness.charm.update_config()
        _handle_postgresql_restart_need.assert_not_called()
        _restart_ldap_sync_service.assert_not_called()
        _restart_metrics_service.assert_not_called()
        assert "tls" not in harness.get_relation_data(rel_id, harness.charm.unit.name)


def test_on_cluster_topology_change(harness):
    with (
        patch(
            "charm.PostgresqlOperatorCharm._update_relation_endpoints"
        ) as _update_relation_endpoints,
        patch(
            "charm.PostgresqlOperatorCharm.primary_endpoint", new_callable=PropertyMock
        ) as _primary_endpoint,
    ):
        # Mock the property value.
        _primary_endpoint.side_effect = [None, "1.1.1.1"]

        # Test without an elected primary.
        harness.charm._on_cluster_topology_change(Mock())
        _update_relation_endpoints.assert_not_called()

        # Test with an elected primary.
        harness.charm._on_cluster_topology_change(Mock())
        _update_relation_endpoints.assert_called_once()


def test_on_cluster_topology_change_keep_blocked(harness):
    with (
        patch(
            "charm.PostgresqlOperatorCharm.primary_endpoint",
            new_callable=PropertyMock,
            return_value=None,
        ) as _primary_endpoint,
        patch(
            "charm.PostgresqlOperatorCharm._update_relation_endpoints"
        ) as _update_relation_endpoints,
    ):
        harness.model.unit.status = WaitingStatus(PRIMARY_NOT_REACHABLE_MESSAGE)

        harness.charm._on_cluster_topology_change(Mock())

        _update_relation_endpoints.assert_not_called()
        _primary_endpoint.assert_called_once_with()
        assert isinstance(harness.model.unit.status, WaitingStatus)
        assert harness.model.unit.status.message == PRIMARY_NOT_REACHABLE_MESSAGE


def test_on_cluster_topology_change_clear_blocked(harness):
    with (
        patch(
            "charm.PostgresqlOperatorCharm.primary_endpoint",
            new_callable=PropertyMock,
            return_value="fake-unit",
        ) as _primary_endpoint,
        patch(
            "charm.PostgresqlOperatorCharm._update_relation_endpoints"
        ) as _update_relation_endpoints,
    ):
        harness.model.unit.status = WaitingStatus(PRIMARY_NOT_REACHABLE_MESSAGE)

        harness.charm._on_cluster_topology_change(Mock())

        _update_relation_endpoints.assert_called_once_with()
        _primary_endpoint.assert_called_once_with()
        assert isinstance(harness.model.unit.status, ActiveStatus)


def test_validate_config_options(harness):
    with (
        patch("charm.PostgresqlOperatorCharm.postgresql", new_callable=PropertyMock) as _charm_lib,
    ):
        _charm_lib.return_value.get_postgresql_text_search_configs.return_value = []
        _charm_lib.return_value.validate_date_style.return_value = False
        _charm_lib.return_value.validate_group_map.return_value = False
        _charm_lib.return_value.get_postgresql_timezones.return_value = []

        # Test instance_default_text_search_config exception
        with harness.hooks_disabled():
            harness.update_config({"instance_default_text_search_config": "pg_catalog.test"})

        with pytest.raises(ValueError) as e:
            harness.charm._validate_config_options()
        assert (
            str(e.value)
            == "instance_default_text_search_config config option has an invalid value"
        )

        _charm_lib.return_value.get_postgresql_text_search_configs.assert_called_once_with()
        _charm_lib.return_value.get_postgresql_text_search_configs.return_value = [
            "pg_catalog.test"
        ]

        # Test ldap_map exception
        with harness.hooks_disabled():
            harness.update_config({"ldap_map": "ldap_group="})

        with pytest.raises(ValueError) as e:
            harness.charm._validate_config_options()
        assert str(e.value) == "ldap_map config option has an invalid value"

        _charm_lib.return_value.validate_group_map.assert_called_once_with("ldap_group=")
        _charm_lib.return_value.validate_group_map.return_value = True

        # Test request_date_style exception
        with harness.hooks_disabled():
            harness.update_config({"request_date_style": "ISO, TEST"})

        with pytest.raises(ValueError) as e:
            harness.charm._validate_config_options()
        assert str(e.value) == "request_date_style config option has an invalid value"

        _charm_lib.return_value.validate_date_style.assert_called_once_with("ISO, TEST")
        _charm_lib.return_value.validate_date_style.return_value = True

        # Test request_time_zone exception
        with harness.hooks_disabled():
            harness.update_config({"request_time_zone": "TEST_ZONE"})

        with pytest.raises(ValueError) as e:
            harness.charm._validate_config_options()
        assert str(e.value) == "request_time_zone config option has an invalid value"

        _charm_lib.return_value.get_postgresql_timezones.assert_called_once_with()
        _charm_lib.return_value.get_postgresql_timezones.return_value = ["TEST_ZONE"]

        # Test locales exception
        with harness.hooks_disabled():
            harness.update_config({"response_lc_monetary": "test_TEST"})

        with pytest.raises(ValueError) as e:
            harness.charm._validate_config_options()
        message = (
            "1 validation error for CharmConfig\n"
            "response_lc_monetary\n"
            "  unexpected value; permitted:"
        )
        assert str(e.value).startswith(message)


def test_on_peer_relation_changed(harness):
    with (
        patch("charm.snap.SnapCache"),
        patch("charm.PostgresqlOperatorCharm._update_new_unit_status") as _update_new_unit_status,
        patch(
            "charm.PostgresqlOperatorCharm.primary_endpoint", new_callable=PropertyMock
        ) as _primary_endpoint,
        patch("backups.PostgreSQLBackups.coordinate_stanza_fields") as _coordinate_stanza_fields,
        patch(
            "backups.PostgreSQLBackups.start_stop_pgbackrest_service"
        ) as _start_stop_pgbackrest_service,
        patch("charm.Patroni.reinitialize_postgresql") as _reinitialize_postgresql,
        patch(
            "charm.Patroni.member_replication_lag", new_callable=PropertyMock
        ) as _member_replication_lag,
        patch("charm.PostgresqlOperatorCharm.is_standby_leader") as _is_standby_leader,
        patch("charm.PostgresqlOperatorCharm.is_primary") as _is_primary,
        patch("charm.Patroni.member_started", new_callable=PropertyMock) as _member_started,
        patch("charm.Patroni.start_patroni") as _start_patroni,
        patch("charm.PostgresqlOperatorCharm.update_config") as _update_config,
        patch("charm.PostgresqlOperatorCharm._update_member_ip") as _update_member_ip,
        patch("charm.PostgresqlOperatorCharm._reconfigure_cluster") as _reconfigure_cluster,
        patch("ops.framework.EventBase.defer") as _defer,
    ):
        rel_id = harness.model.get_relation(PEER).id
        # Test an uninitialized cluster.
        mock_event = Mock()
        mock_event.unit = None

        with harness.hooks_disabled():
            harness.update_relation_data(
                rel_id, harness.charm.app.name, {"cluster_initialised": ""}
            )
        harness.charm._on_peer_relation_changed(mock_event)
        mock_event.defer.assert_called_once()
        _reconfigure_cluster.assert_not_called()

        # Test an initialized cluster and this is the leader unit
        # (but it fails to reconfigure the cluster).
        mock_event.defer.reset_mock()
        with harness.hooks_disabled():
            harness.update_relation_data(
                rel_id,
                harness.charm.app.name,
                {"cluster_initialised": "True", "members_ips": '["192.0.2.0"]'},
            )
            harness.set_leader()
        _reconfigure_cluster.return_value = False
        harness.charm._on_peer_relation_changed(mock_event)
        _reconfigure_cluster.assert_called_once_with(mock_event)
        mock_event.defer.assert_called_once()

        # Test when the leader can reconfigure the cluster.
        mock_event.defer.reset_mock()
        _reconfigure_cluster.reset_mock()
        _reconfigure_cluster.return_value = True
        _update_member_ip.return_value = False
        _member_started.return_value = True
        _primary_endpoint.return_value = "192.0.2.0"
        harness.model.unit.status = WaitingStatus("awaiting for cluster to start")
        harness.charm._on_peer_relation_changed(mock_event)
        mock_event.defer.assert_not_called()
        _reconfigure_cluster.assert_called_once_with(mock_event)
        _update_member_ip.assert_called_once()
        _update_config.assert_called_once()
        _start_patroni.assert_called_once()
        _update_new_unit_status.assert_called_once()

        # Test when the cluster member updates its IP.
        _update_member_ip.reset_mock()
        _update_config.reset_mock()
        _start_patroni.reset_mock()
        _update_member_ip.return_value = True
        _update_new_unit_status.reset_mock()
        harness.charm._on_peer_relation_changed(mock_event)
        _update_member_ip.assert_called_once()
        _update_config.assert_not_called()
        _start_patroni.assert_not_called()
        _update_new_unit_status.assert_not_called()

        # Test when the unit fails to update the Patroni configuration.
        _update_member_ip.return_value = False
        _update_config.side_effect = RetryError(last_attempt=1)
        harness.charm._on_peer_relation_changed(mock_event)
        _update_config.assert_called_once()
        _start_patroni.assert_not_called()
        _update_new_unit_status.assert_not_called()
        assert isinstance(harness.model.unit.status, BlockedStatus)

        # Test event is early exiting when in blocked status.
        _update_config.side_effect = None
        _member_started.return_value = False
        harness.charm._on_peer_relation_changed(mock_event)
        _start_patroni.assert_not_called()

        # Test when Patroni hasn't started yet in the unit.
        harness.model.unit.status = ActiveStatus()
        _update_config.side_effect = None
        _member_started.return_value = False
        harness.charm._on_peer_relation_changed(mock_event)
        _start_patroni.assert_called_once()
        _update_new_unit_status.assert_not_called()
        assert isinstance(harness.model.unit.status, WaitingStatus)

        # Test when Patroni has already started but this is a replica with a
        # huge or unknown lag.
        relation = harness.model.get_relation(PEER, rel_id)
        _member_started.return_value = True
        for values in itertools.product([True, False], ["0", "1000", "1001", "unknown"]):
            _defer.reset_mock()
            _start_stop_pgbackrest_service.reset_mock()
            _is_primary.return_value = values[0]
            _is_standby_leader.return_value = values[0]
            _member_replication_lag.return_value = values[1]
            harness.charm.unit.status = ActiveStatus()
            harness.charm.on.database_peers_relation_changed.emit(relation)
            if _is_primary.return_value == values[0] or int(values[1]) <= 1000:
                _defer.assert_not_called()
                _start_stop_pgbackrest_service.assert_called_once()
                assert isinstance(harness.charm.unit.status, ActiveStatus)
            else:
                _defer.assert_called_once()
                _start_stop_pgbackrest_service.assert_not_called()
                assert isinstance(harness.charm.unit.status, MaintenanceStatus)

        # Test when it was not possible to start the pgBackRest service yet.
        relation = harness.model.get_relation(PEER, rel_id)
        _member_started.return_value = True
        _defer.reset_mock()
        _coordinate_stanza_fields.reset_mock()
        _start_stop_pgbackrest_service.return_value = False
        harness.charm.on.database_peers_relation_changed.emit(relation)
        _defer.assert_called_once()
        _coordinate_stanza_fields.assert_not_called()

        # Test the last calls been made when it was possible to start the
        # pgBackRest service.
        _defer.reset_mock()
        _start_stop_pgbackrest_service.return_value = True
        harness.charm.on.database_peers_relation_changed.emit(relation)
        _defer.assert_not_called()
        _coordinate_stanza_fields.assert_called_once()


def test_reconfigure_cluster(harness):
    with (
        patch("charm.PostgresqlOperatorCharm._add_members") as _add_members,
        patch(
            "charm.PostgresqlOperatorCharm._remove_from_members_ips"
        ) as _remove_from_members_ips,
        patch("charm.Patroni.remove_raft_member") as _remove_raft_member,
    ):
        rel_id = harness.model.get_relation(PEER).id
        # Test when no change is needed in the member IP.
        mock_event = Mock()
        mock_event.unit = harness.charm.unit
        mock_event.relation.data = {mock_event.unit: {}}
        assert harness.charm._reconfigure_cluster(mock_event)
        _remove_raft_member.assert_not_called()
        _remove_from_members_ips.assert_not_called()
        _add_members.assert_called_once_with(mock_event)

        # Test when a change is needed in the member IP, but it fails.
        _remove_raft_member.side_effect = RemoveRaftMemberFailedError
        _add_members.reset_mock()
        ip_to_remove = "1.1.1.1"
        relation_data = {mock_event.unit: {"ip-to-remove": ip_to_remove}}
        mock_event.relation.data = relation_data
        assert not (harness.charm._reconfigure_cluster(mock_event))
        _remove_raft_member.assert_called_once_with(ip_to_remove)
        _remove_from_members_ips.assert_not_called()
        _add_members.assert_not_called()

        # Test when a change is needed in the member IP, and it succeeds
        # (but the old IP was already been removed).
        _remove_raft_member.reset_mock()
        _remove_raft_member.side_effect = None
        _add_members.reset_mock()
        mock_event.relation.data = relation_data
        assert harness.charm._reconfigure_cluster(mock_event)
        _remove_raft_member.assert_called_once_with(ip_to_remove)
        _remove_from_members_ips.assert_not_called()
        _add_members.assert_called_once_with(mock_event)

        # Test when the old IP wasn't removed yet.
        _remove_raft_member.reset_mock()
        _add_members.reset_mock()
        mock_event.relation.data = relation_data
        with harness.hooks_disabled():
            harness.update_relation_data(
                rel_id, harness.charm.app.name, {"members_ips": '["' + ip_to_remove + '"]'}
            )
        assert harness.charm._reconfigure_cluster(mock_event)
        _remove_raft_member.assert_called_once_with(ip_to_remove)
        _remove_from_members_ips.assert_called_once_with(ip_to_remove)
        _add_members.assert_called_once_with(mock_event)


def test_update_certificate(harness):
    with (
        patch(
            "charms.postgresql_k8s.v0.postgresql_tls.PostgreSQLTLS._request_certificate"
        ) as _request_certificate,
    ):
        # If there is no current TLS files, _request_certificate should be called
        # only when the certificates relation is established.
        harness.charm._update_certificate()
        _request_certificate.assert_not_called()

        # Test with already present TLS files (when they will be replaced by new ones).
        ca = "fake CA"
        cert = "fake certificate"
        key = private_key = "fake private key"
        harness.charm.set_secret("unit", "ca", ca)
        harness.charm.set_secret("unit", "cert", cert)
        harness.charm.set_secret("unit", "key", key)
        harness.charm.set_secret("unit", "private-key", private_key)

        harness.charm._update_certificate()
        _request_certificate.assert_called_once_with(private_key)

        assert harness.charm.get_secret("unit", "ca") == ca
        assert harness.charm.get_secret("unit", "cert") == cert
        assert harness.charm.get_secret("unit", "key") == key
        assert harness.charm.get_secret("unit", "private-key") == private_key


def test_update_member_ip(harness):
    with (
        patch("charm.PostgresqlOperatorCharm._update_certificate") as _update_certificate,
        patch("charm.Patroni.stop_patroni") as _stop_patroni,
    ):
        rel_id = harness.model.get_relation(PEER).id
        # Test when the IP address of the unit hasn't changed.
        with harness.hooks_disabled():
            harness.update_relation_data(
                rel_id,
                harness.charm.unit.name,
                {
                    "ip": "192.0.2.0",
                },
            )
        assert not (harness.charm._update_member_ip())
        relation_data = harness.get_relation_data(rel_id, harness.charm.unit.name)
        assert relation_data.get("ip-to-remove") is None
        _stop_patroni.assert_not_called()
        _update_certificate.assert_not_called()

        # Test when the IP address of the unit has changed.
        with harness.hooks_disabled():
            harness.update_relation_data(
                rel_id,
                harness.charm.unit.name,
                {
                    "ip": "2.2.2.2",
                },
            )
        assert harness.charm._update_member_ip()
        relation_data = harness.get_relation_data(rel_id, harness.charm.unit.name)
        assert relation_data.get("ip") == "192.0.2.0"
        assert relation_data.get("ip-to-remove") == "2.2.2.2"
        _stop_patroni.assert_called_once()
        _update_certificate.assert_called_once()


def test_push_tls_files_to_workload(harness):
    with (
        patch("charm.PostgresqlOperatorCharm.update_config") as _update_config,
        patch("charm.Patroni.render_file") as _render_file,
        patch(
            "charms.postgresql_k8s.v0.postgresql_tls.PostgreSQLTLS.get_tls_files"
        ) as _get_tls_files,
    ):
        _get_tls_files.side_effect = [
            ("key", "ca", "cert"),
            ("key", "ca", None),
            ("key", None, "cert"),
            (None, "ca", "cert"),
        ]
        _update_config.side_effect = [True, False, False, False]

        # Test when all TLS files are available.
        assert harness.charm.push_tls_files_to_workload()
        assert _render_file.call_count == 3

        # Test when not all TLS files are available.
        for _ in range(3):
            _render_file.reset_mock()
            assert not (harness.charm.push_tls_files_to_workload())
            assert _render_file.call_count == 2


def test_push_ca_file_into_workload(harness):
    with (
        patch("charm.PostgresqlOperatorCharm.update_config") as _update_config,
        patch("pathlib.Path.write_text") as _write_text,
        patch("subprocess.check_call") as _check_call,
    ):
        harness.charm.set_secret("unit", "ca-app", "test-ca")

        assert harness.charm.push_ca_file_into_workload("ca-app")
        _write_text.assert_called_once()
        _check_call.assert_called_once_with([UPDATE_CERTS_BIN_PATH])
        _update_config.assert_called_once()


def test_clean_ca_file_from_workload(harness):
    with (
        patch("charm.PostgresqlOperatorCharm.update_config") as _update_config,
        patch("pathlib.Path.write_text") as _write_text,
        patch("pathlib.Path.unlink") as _unlink,
        patch("subprocess.check_call") as _check_call,
    ):
        harness.charm.set_secret("unit", "ca-app", "test-ca")

        assert harness.charm.push_ca_file_into_workload("ca-app")
        _write_text.assert_called_once()
        _check_call.assert_called_once_with([UPDATE_CERTS_BIN_PATH])
        _update_config.assert_called_once()

        _check_call.reset_mock()
        _update_config.reset_mock()

        assert harness.charm.clean_ca_file_from_workload("ca-app")
        _unlink.assert_called_once()
        _check_call.assert_called_once_with([UPDATE_CERTS_BIN_PATH])


def test_is_workload_running(harness):
    with patch("charm.snap.SnapCache") as _snap_cache:
        pg_snap = _snap_cache.return_value[POSTGRESQL_SNAP_NAME]

        pg_snap.present = False
        assert not (harness.charm._is_workload_running)

        pg_snap.present = True
        assert harness.charm._is_workload_running


def test_get_available_memory(harness):
    meminfo = (
        "MemTotal:       16089488 kB"
        "MemFree:          799284 kB"
        "MemAvailable:    3926924 kB"
        "Buffers:          187232 kB"
        "Cached:          4445936 kB"
        "SwapCached:       156012 kB"
        "Active:         11890336 kB"
    )

    with patch("builtins.open", mock_open(read_data=meminfo)):
        assert harness.charm.get_available_memory() == 16475635712

    with patch("builtins.open", mock_open(read_data="")):
        assert harness.charm.get_available_memory() == 0


def test_juju_run_exec_divergence(harness):
    with (
        patch("charm.ClusterTopologyObserver") as _topology_observer,
        patch("charm.JujuVersion") as _juju_version,
    ):
        # Juju 2
        _juju_version.from_environ.return_value.major = 2
        harness = Harness(PostgresqlOperatorCharm)
        harness.begin()
        _topology_observer.assert_called_once_with(harness.charm, "/usr/bin/juju-run")
        _topology_observer.reset_mock()

        # Juju 3
        _juju_version.from_environ.return_value.major = 3
        harness = Harness(PostgresqlOperatorCharm)
        harness.begin()
        _topology_observer.assert_called_once_with(harness.charm, "/usr/bin/juju-exec")


def test_client_relations(harness):
    # Test when the charm has no relations.
    assert len(harness.charm.client_relations) == 0

    # Test when the charm has some relations.
    harness.add_relation("database", "application")
    harness.add_relation("db", "legacy-application")
    harness.add_relation("db-admin", "legacy-admin-application")
    database_relation = harness.model.get_relation("database")
    db_relation = harness.model.get_relation("db")
    db_admin_relation = harness.model.get_relation("db-admin")
    assert harness.charm.client_relations == [database_relation, db_relation, db_admin_relation]


def test_add_cluster_member(harness):
    with (
        patch("charm.PostgresqlOperatorCharm.update_config") as _update_config,
        patch("charm.PostgresqlOperatorCharm._get_unit_ip", return_value="1.1.1.1"),
        patch("charm.PostgresqlOperatorCharm._add_to_members_ips") as _add_to_members_ips,
        patch("charm.Patroni.are_all_members_ready") as _are_all_members_ready,
    ):
        harness.charm.add_cluster_member("postgresql/0")

        _add_to_members_ips.assert_called_once_with("1.1.1.1")
        _update_config.assert_called_once_with()
        _update_config.reset_mock()

        # Charm blocks when update_config fails
        _update_config.side_effect = RetryError(last_attempt=None)
        harness.charm.add_cluster_member("postgresql/0")
        _update_config.assert_called_once_with()
        assert isinstance(harness.charm.unit.status, BlockedStatus)
        assert harness.charm.unit.status.message == "failed to update cluster members on member"
        _update_config.reset_mock()

        # Not ready error if not all members are ready
        _are_all_members_ready.return_value = False
        with pytest.raises(NotReadyError):
            harness.charm.add_cluster_member("postgresql/0")


def test_stuck_raft_cluster_check(harness):
    # doesn't raise flags if there are no raft flags
    assert not harness.charm._stuck_raft_cluster_check()

    # Raft is stuck
    rel_id = harness.model.get_relation(PEER).id
    with harness.hooks_disabled():
        harness.set_leader()
        harness.update_relation_data(rel_id, harness.charm.unit.name, {"raft_stuck": "True"})

    harness.charm._stuck_raft_cluster_check()
    assert "raft_selected_candidate" not in harness.charm.app_peer_data

    # Raft candidate
    with harness.hooks_disabled():
        harness.update_relation_data(rel_id, harness.charm.unit.name, {"raft_candidate": "True"})
    harness.charm._stuck_raft_cluster_check()
    assert harness.charm.app_peer_data["raft_selected_candidate"] == harness.charm.unit.name

    # Don't override existing candidate
    with harness.hooks_disabled():
        harness.update_relation_data(
            rel_id, harness.charm.app.name, {"raft_selected_candidate": "something_else"}
        )
    harness.charm._stuck_raft_cluster_check()
    assert harness.charm.app_peer_data["raft_selected_candidate"] != harness.charm.unit.name


def test_stuck_raft_cluster_cleanup(harness):
    rel_id = harness.model.get_relation(PEER).id

    # Cleans up app data
    with harness.hooks_disabled():
        harness.update_relation_data(
            rel_id,
            harness.charm.app.name,
            {
                "raft_rejoin": "True",
                "raft_reset_primary": "True",
                "raft_selected_candidate": "unit_name",
            },
        )
    harness.charm._stuck_raft_cluster_cleanup()

    assert "raft_rejoin" not in harness.charm.app_peer_data
    assert "raft_reset_primary" not in harness.charm.app_peer_data
    assert "raft_selected_candidate" not in harness.charm.app_peer_data

    # Don't clean up if there's unit data flags
    with harness.hooks_disabled():
        harness.update_relation_data(rel_id, harness.charm.unit.name, {"raft_primary": "True"})
        harness.update_relation_data(
            rel_id,
            harness.charm.app.name,
            {
                "raft_rejoin": "True",
                "raft_reset_primary": "True",
                "raft_selected_candidate": "unit_name",
            },
        )
    harness.charm._stuck_raft_cluster_cleanup()

    assert "raft_rejoin" in harness.charm.app_peer_data
    assert "raft_reset_primary" in harness.charm.app_peer_data
    assert "raft_selected_candidate" in harness.charm.app_peer_data


def test_stuck_raft_cluster_rejoin(harness):
    rel_id = harness.model.get_relation(PEER).id

    with (
        patch(
            "charm.PostgresqlOperatorCharm._update_relation_endpoints"
        ) as _update_relation_endpoints,
        patch("charm.PostgresqlOperatorCharm._add_to_members_ips") as _add_to_members_ips,
    ):
        # No data
        harness.charm._stuck_raft_cluster_rejoin()

        assert "raft_reset_primary" not in harness.charm.app_peer_data
        assert "raft_rejoin" not in harness.charm.app_peer_data

        # Raises primary flag
        with harness.hooks_disabled():
            harness.update_relation_data(
                rel_id, harness.charm.unit.name, {"raft_primary": "test_primary"}
            )
            harness.update_relation_data(
                rel_id,
                harness.charm.app.name,
                {"raft_followers_stopped": "test_candidate"},
            )

        harness.charm._stuck_raft_cluster_rejoin()

        assert "raft_reset_primary" in harness.charm.app_peer_data
        assert "raft_rejoin" in harness.charm.app_peer_data
        assert "members_ips" not in harness.charm.app_peer_data
        _add_to_members_ips.assert_called_once_with("192.0.2.0")
        _update_relation_endpoints.assert_called_once_with()


def test_raft_reinitialisation(harness):
    rel_id = harness.model.get_relation(PEER).id

    with (
        patch(
            "charm.PostgresqlOperatorCharm._stuck_raft_cluster_check"
        ) as _stuck_raft_cluster_check,
        patch(
            "charm.PostgresqlOperatorCharm._stuck_raft_cluster_rejoin"
        ) as _stuck_raft_cluster_rejoin,
        patch(
            "charm.PostgresqlOperatorCharm._stuck_raft_cluster_cleanup"
        ) as _stuck_raft_cluster_cleanup,
        patch("charm.Patroni.remove_raft_data") as _remove_raft_data,
        patch("charm.Patroni.reinitialise_raft_data") as _reinitialise_raft_data,
        patch("charm.PostgresqlOperatorCharm.update_config") as _update_config,
        patch("charm.PostgresqlOperatorCharm._set_primary_status_message"),
    ):
        # No data
        harness.charm._raft_reinitialisation()

        # Different candidate
        with harness.hooks_disabled():
            harness.set_leader()
            harness.update_relation_data(
                rel_id, harness.charm.unit.name, {"raft_stuck": "True", "raft_candidate": "True"}
            )
            harness.update_relation_data(
                rel_id,
                harness.charm.app.name,
                {"raft_selected_candidate": "test_candidate"},
            )

        harness.charm._raft_reinitialisation()
        _stuck_raft_cluster_rejoin.assert_called_once_with()
        _stuck_raft_cluster_check.assert_called_once_with()
        assert not _stuck_raft_cluster_cleanup.called
        _remove_raft_data.assert_called_once_with()
        assert not _reinitialise_raft_data.called

        # Current candidate
        with harness.hooks_disabled():
            harness.set_leader()
            harness.update_relation_data(
                rel_id,
                harness.charm.unit.name,
                {"raft_stuck": "", "raft_candidate": "True", "raft_stopped": "True"},
            )
            harness.update_relation_data(
                rel_id,
                harness.charm.app.name,
                {"raft_selected_candidate": "postgresql/0", "raft_followers_stopped": "True"},
            )

        harness.charm._raft_reinitialisation()
        _reinitialise_raft_data.assert_called_once_with()

        # Cleanup
        with harness.hooks_disabled():
            harness.set_leader()
            harness.update_relation_data(
                rel_id,
                harness.charm.unit.name,
                {"raft_stuck": "", "raft_candidate": "True", "raft_stopped": "True"},
            )
            harness.update_relation_data(rel_id, harness.charm.app.name, {"raft_rejoin": "True"})
        harness.charm._raft_reinitialisation()
        _stuck_raft_cluster_cleanup.assert_called_once_with()
        _update_config.assert_called_once_with()


#
# Secrets
#


def test_scope_obj(harness):
    assert harness.charm._scope_obj("app") == harness.charm.framework.model.app
    assert harness.charm._scope_obj("unit") == harness.charm.framework.model.unit
    assert harness.charm._scope_obj("test") is None


def test_get_secret_from_databag(harness):
    """Asserts that get_secret method can read secrets from databag.

    This must be backwards-compatible so it runs on both juju2 and juju3.
    """
    with patch("charm.PostgresqlOperatorCharm._on_leader_elected"):
        rel_id = harness.model.get_relation(PEER).id
        # App level changes require leader privileges
        harness.set_leader()
        # Test application scope.
        assert harness.charm.get_secret("app", "operator_password") is None
        harness.update_relation_data(
            rel_id, harness.charm.app.name, {"operator_password": "test-password"}
        )
        assert harness.charm.get_secret("app", "operator_password") == "test-password"

        # Unit level changes don't require leader privileges
        harness.set_leader(False)
        # Test unit scope.
        assert harness.charm.get_secret("unit", "operator_password") is None
        harness.update_relation_data(
            rel_id, harness.charm.unit.name, {"operator_password": "test-password"}
        )
        assert harness.charm.get_secret("unit", "operator_password") == "test-password"


def test_on_get_password_secrets(harness):
    with (
        patch("charm.PostgresqlOperatorCharm._on_leader_elected"),
    ):
        # Create a mock event and set passwords in peer relation data.
        harness.set_leader()
        mock_event = MagicMock(params={})
        harness.charm.set_secret("app", "operator-password", "test-password")
        harness.charm.set_secret("app", "replication-password", "replication-test-password")

        # Test providing an invalid username.
        mock_event.params["username"] = "user"
        harness.charm._on_get_password(mock_event)
        mock_event.fail.assert_called_once()
        mock_event.set_results.assert_not_called()

        # Test without providing the username option.
        mock_event.reset_mock()
        del mock_event.params["username"]
        harness.charm._on_get_password(mock_event)
        mock_event.set_results.assert_called_once_with({"password": "test-password"})

        # Also test providing the username option.
        mock_event.reset_mock()
        mock_event.params["username"] = "replication"
        harness.charm._on_get_password(mock_event)
        mock_event.set_results.assert_called_once_with({"password": "replication-test-password"})


@pytest.mark.parametrize("scope,field", [("app", "operator-password"), ("unit", "csr")])
def test_get_secret_secrets(harness, scope, field):
    with (
        patch("charm.PostgresqlOperatorCharm._on_leader_elected"),
    ):
        harness.set_leader()

        assert harness.charm.get_secret(scope, field) is None
        harness.charm.set_secret(scope, field, "test")
        assert harness.charm.get_secret(scope, field) == "test"


def test_set_secret_in_databag(harness, only_without_juju_secrets):
    """Asserts that set_secret method writes to relation databag.

    This is juju2 specific. In juju3, set_secret writes to juju secrets.
    """
    with patch("charm.PostgresqlOperatorCharm._on_leader_elected"):
        rel_id = harness.model.get_relation(PEER).id
        harness.set_leader()

        # Test application scope.
        assert "password" not in harness.get_relation_data(rel_id, harness.charm.app.name)
        harness.charm.set_secret("app", "password", "test-password")
        assert (
            harness.get_relation_data(rel_id, harness.charm.app.name)["password"]
            == "test-password"
        )
        harness.charm.set_secret("app", "password", None)
        assert "password" not in harness.get_relation_data(rel_id, harness.charm.app.name)

        # Test unit scope.
        assert "password" not in harness.get_relation_data(rel_id, harness.charm.unit.name)
        harness.charm.set_secret("unit", "password", "test-password")
        assert (
            harness.get_relation_data(rel_id, harness.charm.unit.name)["password"]
            == "test-password"
        )
        harness.charm.set_secret("unit", "password", None)
        assert "password" not in harness.get_relation_data(rel_id, harness.charm.unit.name)

        with pytest.raises(RuntimeError):
            harness.charm.set_secret("test", "password", "test")


@pytest.mark.parametrize("scope,is_leader", [("app", True), ("unit", True), ("unit", False)])
def test_set_reset_new_secret(harness, scope, is_leader):
    with (
        patch("charm.PostgresqlOperatorCharm._on_leader_elected"),
    ):
        """NOTE: currently ops.testing seems to allow for non-leader to set secrets too!"""
        # App has to be leader, unit can be either
        harness.set_leader(is_leader)
        # Getting current password
        harness.charm.set_secret(scope, "new-secret", "bla")
        assert harness.charm.get_secret(scope, "new-secret") == "bla"

        # Reset new secret
        harness.charm.set_secret(scope, "new-secret", "blablabla")
        assert harness.charm.get_secret(scope, "new-secret") == "blablabla"

        # Set another new secret
        harness.charm.set_secret(scope, "new-secret2", "blablabla")
        assert harness.charm.get_secret(scope, "new-secret2") == "blablabla"


@pytest.mark.parametrize("scope,is_leader", [("app", True), ("unit", True), ("unit", False)])
def test_invalid_secret(harness, scope, is_leader):
    with (
        patch("charm.PostgresqlOperatorCharm._on_leader_elected"),
    ):
        # App has to be leader, unit can be either
        harness.set_leader(is_leader)

        with pytest.raises((RelationDataTypeError, TypeError)):
            harness.charm.set_secret(scope, "somekey", 1)

        harness.charm.set_secret(scope, "somekey", "")
        assert harness.charm.get_secret(scope, "somekey") is None


def test_delete_password(harness, _has_secrets, caplog):
    with (
        patch("charm.PostgresqlOperatorCharm._on_leader_elected"),
    ):
        """NOTE: currently ops.testing seems to allow for non-leader to remove secrets too!"""
        harness.set_leader(True)
        harness.charm.set_secret("app", "operator-password", "somepw")
        harness.charm.remove_secret("app", "operator-password")
        assert harness.charm.get_secret("app", "operator-password") is None

        harness.set_leader(False)
        harness.charm.set_secret("unit", "operator-password", "somesecret")
        harness.charm.remove_secret("unit", "operator-password")
        assert harness.charm.get_secret("unit", "operator-password") is None

        harness.set_leader(True)
        with caplog.at_level(logging.DEBUG):
            if _has_secrets:
                error_message = (
                    "Non-existing secret operator-password was attempted to be removed."
                )
            else:
                error_message = (
                    "Non-existing field 'operator-password' was attempted to be removed"
                )

            harness.charm.remove_secret("app", "operator-password")
            assert error_message in caplog.text

            harness.charm.remove_secret("unit", "operator-password")
            assert error_message in caplog.text

            harness.charm.remove_secret("app", "non-existing-secret")
            assert (
                "Non-existing field 'non-existing-secret' was attempted to be removed"
                in caplog.text
            )

            harness.charm.remove_secret("unit", "non-existing-secret")
            assert (
                "Non-existing field 'non-existing-secret' was attempted to be removed"
                in caplog.text
            )


@pytest.mark.parametrize("scope,is_leader", [("app", True), ("unit", True), ("unit", False)])
def test_migration_from_databag(harness, only_with_juju_secrets, scope, is_leader):
    """Check if we're moving on to use secrets when live upgrade from databag to Secrets usage.

    Since it checks for a migration from databag to juju secrets, it's specific to juju3.
    """
    with (
        patch("charm.PostgresqlOperatorCharm._on_leader_elected"),
    ):
        rel_id = harness.model.get_relation(PEER).id
        # App has to be leader, unit can be either
        harness.set_leader(is_leader)

        # Getting current password
        entity = getattr(harness.charm, scope)
        harness.update_relation_data(rel_id, entity.name, {"operator_password": "bla"})
        assert harness.charm.get_secret(scope, "operator_password") == "bla"

        # Reset new secret
        harness.charm.set_secret(scope, "operator-password", "blablabla")
        assert harness.charm.model.get_secret(label=f"{PEER}.postgresql.{scope}")
        assert harness.charm.get_secret(scope, "operator-password") == "blablabla"
        assert "operator-password" not in harness.get_relation_data(
            rel_id, getattr(harness.charm, scope).name
        )


@pytest.mark.parametrize("scope,is_leader", [("app", True), ("unit", True), ("unit", False)])
def test_migration_from_single_secret(harness, only_with_juju_secrets, scope, is_leader):
    """Check if we're moving on to use secrets when live upgrade from databag to Secrets usage.

    Since it checks for a migration from databag to juju secrets, it's specific to juju3.
    """
    with (
        patch("charm.PostgresqlOperatorCharm._on_leader_elected"),
    ):
        rel_id = harness.model.get_relation(PEER).id

        # App has to be leader, unit can be either
        harness.set_leader(is_leader)

        secret = harness.charm.app.add_secret({"operator-password": "bla"})

        # Getting current password
        entity = getattr(harness.charm, scope)
        harness.update_relation_data(rel_id, entity.name, {SECRET_INTERNAL_LABEL: secret.id})
        assert harness.charm.get_secret(scope, "operator-password") == "bla"

        # Reset new secret
        # Only the leader can set app secret content.
        with harness.hooks_disabled():
            harness.set_leader(True)
        harness.charm.set_secret(scope, "operator-password", "blablabla")
        with harness.hooks_disabled():
            harness.set_leader(is_leader)
        assert harness.charm.model.get_secret(label=f"{PEER}.postgresql.{scope}")
        assert harness.charm.get_secret(scope, "operator-password") == "blablabla"
        assert SECRET_INTERNAL_LABEL not in harness.get_relation_data(
            rel_id, getattr(harness.charm, scope).name
        )


def test_handle_postgresql_restart_need(harness):
    with (
        patch("charms.rolling_ops.v0.rollingops.RollingOpsManager._on_acquire_lock") as _restart,
        patch("charm.wait_fixed", return_value=wait_fixed(0)),
        patch("charm.Patroni.reload_patroni_configuration") as _reload_patroni_configuration,
        patch("charm.PostgresqlOperatorCharm._unit_ip"),
        patch(
            "charm.PostgresqlOperatorCharm.is_tls_enabled", new_callable=PropertyMock
        ) as _is_tls_enabled,
        patch.object(PostgresqlOperatorCharm, "postgresql", Mock()) as postgresql_mock,
    ):
        rel_id = harness.model.get_relation(PEER).id
        for values in itertools.product(
            [True, False], [True, False], [True, False], [True, False], [True, False]
        ):
            _reload_patroni_configuration.reset_mock()
            _restart.reset_mock()
            with harness.hooks_disabled():
                harness.update_relation_data(rel_id, harness.charm.unit.name, {"tls": ""})
                harness.update_relation_data(
                    rel_id,
                    harness.charm.unit.name,
                    {"postgresql_restarted": ("True" if values[4] else "")},
                )

            _is_tls_enabled.return_value = values[1]
            postgresql_mock.is_tls_enabled = PropertyMock(return_value=values[2])
            postgresql_mock.is_restart_pending = PropertyMock(return_value=values[3])

            harness.charm._handle_postgresql_restart_need(values[0])
            _reload_patroni_configuration.assert_called_once()
            if values[0]:
                assert "tls" in harness.get_relation_data(rel_id, harness.charm.unit)
            else:
                assert "tls" not in harness.get_relation_data(rel_id, harness.charm.unit)

            if (values[1] != values[2]) or values[3]:
                assert "postgresql_restarted" not in harness.get_relation_data(
                    rel_id, harness.charm.unit
                )
                _restart.assert_called_once()
            else:
                if values[4]:
                    assert "postgresql_restarted" in harness.get_relation_data(
                        rel_id, harness.charm.unit
                    )
                else:
                    assert "postgresql_restarted" not in harness.get_relation_data(
                        rel_id, harness.charm.unit
                    )
                _restart.assert_not_called()


def test_on_peer_relation_departed(harness):
    with (
        patch(
            "charm.PostgresqlOperatorCharm._update_relation_endpoints"
        ) as _update_relation_endpoints,
        patch(
            "charm.PostgresqlOperatorCharm.primary_endpoint", new_callable=PropertyMock
        ) as _primary_endpoint,
        patch("charm.PostgresqlOperatorCharm.update_config") as _update_config,
        patch(
            "charm.PostgresqlOperatorCharm._remove_from_members_ips"
        ) as _remove_from_members_ips,
        patch("charm.Patroni.are_all_members_ready") as _are_all_members_ready,
        patch("charm.PostgresqlOperatorCharm._get_ips_to_remove") as _get_ips_to_remove,
        patch(
            "charm.PostgresqlOperatorCharm.updated_synchronous_node_count"
        ) as _updated_synchronous_node_count,
        patch("charm.Patroni.remove_raft_member") as _remove_raft_member,
        patch("charm.PostgresqlOperatorCharm._unit_ip") as _unit_ip,
        patch("charm.Patroni.get_member_ip") as _get_member_ip,
    ):
        rel_id = harness.model.get_relation(PEER).id
        # Test when the current unit is the departing unit.
        harness.charm.unit.status = ActiveStatus()
        event = Mock()
        event.departing_unit = harness.charm.unit
        harness.charm._on_peer_relation_departed(event)
        _remove_raft_member.assert_not_called()
        event.defer.assert_not_called()
        _updated_synchronous_node_count.assert_not_called()
        _get_ips_to_remove.assert_not_called()
        _remove_from_members_ips.assert_not_called()
        _update_config.assert_not_called()
        _update_relation_endpoints.assert_not_called()
        assert isinstance(harness.charm.unit.status, ActiveStatus)

        # Test when the current unit is not the departing unit, but removing
        # the member from the raft cluster fails.
        _remove_raft_member.side_effect = RemoveRaftMemberFailedError
        event.departing_unit = Unit(
            f"{harness.charm.app.name}/1", None, harness.charm.app._backend, {}
        )
        mock_ip_address = "1.1.1.1"
        _get_member_ip.return_value = mock_ip_address
        harness.charm._on_peer_relation_departed(event)
        _remove_raft_member.assert_called_once_with(mock_ip_address)
        event.defer.assert_called_once()
        _updated_synchronous_node_count.assert_not_called()
        _get_ips_to_remove.assert_not_called()
        _remove_from_members_ips.assert_not_called()
        _update_config.assert_not_called()
        _update_relation_endpoints.assert_not_called()
        assert isinstance(harness.charm.unit.status, ActiveStatus)

        # Test when the member is successfully removed from the raft cluster,
        # but the unit is not the leader.
        _remove_raft_member.reset_mock()
        event.defer.reset_mock()
        _remove_raft_member.side_effect = None
        harness.charm._on_peer_relation_departed(event)
        _remove_raft_member.assert_called_once_with(mock_ip_address)
        event.defer.assert_not_called()
        _updated_synchronous_node_count.assert_not_called()
        _get_ips_to_remove.assert_not_called()
        _remove_from_members_ips.assert_not_called()
        _update_config.assert_not_called()
        _update_relation_endpoints.assert_not_called()
        assert isinstance(harness.charm.unit.status, ActiveStatus)

        # Test when the unit is the leader, but the cluster hasn't initialized yet,
        # or it was unable to set synchronous_node_count.
        _remove_raft_member.reset_mock()
        with harness.hooks_disabled():
            harness.set_leader()
        harness.charm._on_peer_relation_departed(event)
        _remove_raft_member.assert_called_once_with(mock_ip_address)
        event.defer.assert_called_once()
        _updated_synchronous_node_count.assert_not_called()
        _get_ips_to_remove.assert_not_called()
        _remove_from_members_ips.assert_not_called()
        _update_config.assert_not_called()
        _update_relation_endpoints.assert_not_called()
        assert isinstance(harness.charm.unit.status, ActiveStatus)

        _remove_raft_member.reset_mock()
        event.defer.reset_mock()
        _updated_synchronous_node_count.return_value = False
        with harness.hooks_disabled():
            harness.update_relation_data(
                rel_id, harness.charm.app.name, {"cluster_initialised": "True"}
            )
        harness.charm._on_peer_relation_departed(event)
        _remove_raft_member.assert_called_once_with(mock_ip_address)
        event.defer.assert_called_once()
        _updated_synchronous_node_count.assert_called_once_with()
        _get_ips_to_remove.assert_not_called()
        _remove_from_members_ips.assert_not_called()
        _update_config.assert_not_called()
        _update_relation_endpoints.assert_not_called()
        assert isinstance(harness.charm.unit.status, ActiveStatus)

        # Test when there is more units in the cluster.
        _remove_raft_member.reset_mock()
        event.defer.reset_mock()
        _updated_synchronous_node_count.reset_mock()
        harness.add_relation_unit(rel_id, f"{harness.charm.app.name}/2")
        harness.charm._on_peer_relation_departed(event)
        _remove_raft_member.assert_called_once_with(mock_ip_address)
        event.defer.assert_called_once()
        _updated_synchronous_node_count.assert_called_once_with()
        _get_ips_to_remove.assert_not_called()
        _remove_from_members_ips.assert_not_called()
        _update_config.assert_not_called()
        _update_relation_endpoints.assert_not_called()
        assert isinstance(harness.charm.unit.status, ActiveStatus)

        # Test when the cluster is initialised, and it could set synchronous_node_count,
        # but there is no IPs to be removed from the members list.
        _remove_raft_member.reset_mock()
        event.defer.reset_mock()
        _updated_synchronous_node_count.reset_mock()
        _updated_synchronous_node_count.return_value = True
        harness.charm._on_peer_relation_departed(event)
        _remove_raft_member.assert_called_once_with(mock_ip_address)
        event.defer.assert_not_called()
        _updated_synchronous_node_count.assert_called_once_with()
        _get_ips_to_remove.assert_called_once()
        _remove_from_members_ips.assert_not_called()
        _update_config.assert_not_called()
        _update_relation_endpoints.assert_not_called()
        assert isinstance(harness.charm.unit.status, ActiveStatus)

        # Test when there are IPs to be removed from the members list, but not all
        # the members are ready yet.
        _remove_raft_member.reset_mock()
        _updated_synchronous_node_count.reset_mock()
        _get_ips_to_remove.reset_mock()
        ips_to_remove = ["2.2.2.2", "3.3.3.3"]
        _get_ips_to_remove.return_value = ips_to_remove
        _are_all_members_ready.return_value = False
        harness.charm._on_peer_relation_departed(event)
        _remove_raft_member.assert_called_once_with(mock_ip_address)
        event.defer.assert_called_once()
        _updated_synchronous_node_count.assert_called_once_with()
        _get_ips_to_remove.assert_called_once()
        _remove_from_members_ips.assert_not_called()
        _update_config.assert_not_called()
        _update_relation_endpoints.assert_not_called()
        assert isinstance(harness.charm.unit.status, ActiveStatus)

        # Test when all members are ready.
        _remove_raft_member.reset_mock()
        event.defer.reset_mock()
        _updated_synchronous_node_count.reset_mock()
        _get_ips_to_remove.reset_mock()
        _are_all_members_ready.return_value = True
        harness.charm._on_peer_relation_departed(event)
        _remove_raft_member.assert_called_once_with(mock_ip_address)
        event.defer.assert_not_called()
        _updated_synchronous_node_count.assert_called_once_with()
        _get_ips_to_remove.assert_called_once()
        _remove_from_members_ips.assert_has_calls([call(ips_to_remove[0]), call(ips_to_remove[1])])
        assert _update_config.call_count == 2
        assert _update_relation_endpoints.call_count == 2
        assert isinstance(harness.charm.unit.status, ActiveStatus)

        # Test when the primary is not reachable yet.
        _remove_raft_member.reset_mock()
        event.defer.reset_mock()
        _updated_synchronous_node_count.reset_mock()
        _get_ips_to_remove.reset_mock()
        _remove_from_members_ips.reset_mock()
        _update_config.reset_mock()
        _update_relation_endpoints.reset_mock()
        _primary_endpoint.return_value = None
        harness.charm._on_peer_relation_departed(event)
        _remove_raft_member.assert_called_once_with(mock_ip_address)
        event.defer.assert_not_called()
        _updated_synchronous_node_count.assert_called_once_with()
        _get_ips_to_remove.assert_called_once()
        _remove_from_members_ips.assert_called_once()
        _update_config.assert_called_once()
        _update_relation_endpoints.assert_not_called()
        assert isinstance(harness.charm.unit.status, WaitingStatus)


def test_update_new_unit_status(harness):
    with (
        patch(
            "relations.async_replication.PostgreSQLAsyncReplication.handle_read_only_mode"
        ) as handle_read_only_mode,
        patch(
            "charm.PostgresqlOperatorCharm._update_relation_endpoints"
        ) as _update_relation_endpoints,
        patch(
            "charm.PostgresqlOperatorCharm.primary_endpoint", new_callable=PropertyMock
        ) as _primary_endpoint,
    ):
        # Test when the primary endpoint is reachable.
        _primary_endpoint.return_value = "endpoint"
        harness.charm.unit.status = MaintenanceStatus("fake status")
        harness.charm._update_new_unit_status()
        _update_relation_endpoints.assert_called_once()
        handle_read_only_mode.assert_called_once()
        assert not isinstance(harness.charm.unit.status, WaitingStatus)

        # Test when the primary endpoint is not reachable yet.
        _update_relation_endpoints.reset_mock()
        handle_read_only_mode.reset_mock()
        _primary_endpoint.return_value = None
        harness.charm._update_new_unit_status()
        _update_relation_endpoints.assert_not_called()
        handle_read_only_mode.assert_not_called()
        assert isinstance(harness.charm.unit.status, WaitingStatus)


@pytest.mark.parametrize("is_leader", [True, False])
def test_set_primary_status_message(harness, is_leader):
    with (
        patch("charm.Patroni.has_raft_quorum", return_value=True),
        patch("charm.Patroni.get_running_cluster_members", return_value=["test"]),
        patch("charm.Patroni.member_started", new_callable=PropertyMock) as _member_started,
        patch(
            "charm.PostgresqlOperatorCharm.is_standby_leader", new_callable=PropertyMock
        ) as _is_standby_leader,
        patch("charm.Patroni.get_primary") as _get_primary,
    ):
        for values in itertools.product(
            [
                RetryError(last_attempt=1),
                ConnectionError,
                harness.charm.unit.name,
                f"{harness.charm.app.name}/2",
            ],
            [
                RetryError(last_attempt=1),
                ConnectionError,
                True,
                False,
            ],
            [True, False],
        ):
            harness.charm.unit.status = MaintenanceStatus("fake status")
            _member_started.return_value = values[2]
            if isinstance(values[0], str):
                _get_primary.side_effect = None
                _get_primary.return_value = values[0]
                if values[0] != harness.charm.unit.name and not isinstance(values[1], bool):
                    _is_standby_leader.side_effect = values[1]
                    _is_standby_leader.return_value = None
                    harness.charm._set_primary_status_message()
                    assert isinstance(harness.charm.unit.status, MaintenanceStatus)
                else:
                    _is_standby_leader.side_effect = None
                    _is_standby_leader.return_value = (
                        values[0] != harness.charm.unit.name and values[1]
                    )
                    harness.charm._set_primary_status_message()
                    assert isinstance(
                        harness.charm.unit.status,
                        ActiveStatus
                        if values[0] == harness.charm.unit.name or values[1] or values[2]
                        else MaintenanceStatus,
                    )
                    status = (
                        "Primary"
                        if values[0] == harness.charm.unit.name
                        else ("Standby" if values[1] else "" if values[2] else "fake status")
                    )
                    assert harness.charm.unit.status.message == status
            else:
                _get_primary.side_effect = values[0]
                _get_primary.return_value = None
                harness.charm._set_primary_status_message()
                assert isinstance(harness.charm.unit.status, MaintenanceStatus)


def test_override_patroni_restart_condition(harness):
    with (
        patch("charm.Patroni.update_patroni_restart_condition") as _update_restart_condition,
        patch("charm.Patroni.get_patroni_restart_condition") as _get_restart_condition,
        patch("charm.PostgresqlOperatorCharm._unit_ip") as _unit_ip,
    ):
        _get_restart_condition.return_value = "always"

        # Do override without repeat_cause
        assert harness.charm.override_patroni_restart_condition("no", None) is True
        _get_restart_condition.assert_called_once()
        _update_restart_condition.assert_called_once_with("no")
        _get_restart_condition.reset_mock()
        _update_restart_condition.reset_mock()

        _get_restart_condition.return_value = "no"

        # Must not be overridden twice without repeat_cause
        assert harness.charm.override_patroni_restart_condition("on-failure", None) is False
        _get_restart_condition.assert_called_once()
        _update_restart_condition.assert_not_called()
        _get_restart_condition.reset_mock()
        _update_restart_condition.reset_mock()

        # Reset override
        harness.charm.restore_patroni_restart_condition()
        _update_restart_condition.assert_called_once_with("always")
        _update_restart_condition.reset_mock()

        # Must not be reset twice
        harness.charm.restore_patroni_restart_condition()
        _update_restart_condition.assert_not_called()
        _update_restart_condition.reset_mock()

        _get_restart_condition.return_value = "always"

        # Do override with repeat_cause
        assert harness.charm.override_patroni_restart_condition("no", "test_charm") is True
        _get_restart_condition.assert_called_once()
        _update_restart_condition.assert_called_once_with("no")
        _get_restart_condition.reset_mock()
        _update_restart_condition.reset_mock()

        _get_restart_condition.return_value = "no"

        # Do re-override with repeat_cause
        assert harness.charm.override_patroni_restart_condition("on-success", "test_charm") is True
        _get_restart_condition.assert_called_once()
        _update_restart_condition.assert_called_once_with("on-success")
        _get_restart_condition.reset_mock()
        _update_restart_condition.reset_mock()

        _get_restart_condition.return_value = "on-success"

        # Must not be re-overridden with different repeat_cause
        assert (
            harness.charm.override_patroni_restart_condition("on-failure", "test_not_charm")
            is False
        )
        _get_restart_condition.assert_called_once()
        _update_restart_condition.assert_not_called()
        _get_restart_condition.reset_mock()
        _update_restart_condition.reset_mock()

        # Reset override
        harness.charm.restore_patroni_restart_condition()
        _update_restart_condition.assert_called_once_with("always")
        _update_restart_condition.reset_mock()


def test_restart_services_after_reboot(harness):
    with (
        patch(
            "backups.PostgreSQLBackups.start_stop_pgbackrest_service"
        ) as _start_stop_pgbackrest_service,
        patch("charm.Patroni.start_patroni") as _start_patroni,
        patch(
            "charm.PostgresqlOperatorCharm._unit_ip",
            new_callable=PropertyMock(return_value="1.1.1.1"),
        ) as _unit_ip,
    ):
        with harness.hooks_disabled():
            harness.update_relation_data(
                harness.model.get_relation(PEER).id,
                harness.charm.app.name,
                {"members_ips": json.dumps([])},
            )
        harness.charm._restart_services_after_reboot()
        _start_patroni.assert_not_called()
        _start_stop_pgbackrest_service.assert_not_called()

        with harness.hooks_disabled():
            harness.update_relation_data(
                harness.model.get_relation(PEER).id,
                harness.charm.app.name,
                {"members_ips": json.dumps([_unit_ip])},
            )
        harness.charm._restart_services_after_reboot()
        _start_patroni.assert_called_once()
        _start_stop_pgbackrest_service.assert_called_once()


def test_get_plugins(harness):
    with patch("charm.PostgresqlOperatorCharm._on_config_changed"):
        # Test when the charm has no plugins enabled.
        assert harness.charm.get_plugins() == ["pgaudit"]

        # Test when the charm has some plugins enabled.
        harness.update_config({
            "plugin_audit_enable": True,
            "plugin_citext_enable": True,
            "plugin_spi_enable": True,
        })
        assert harness.charm.get_plugins() == [
            "pgaudit",
            "citext",
            "refint",
            "autoinc",
            "insert_username",
            "moddatetime",
        ]

        # Test when the charm has the pgAudit plugin disabled.
        harness.update_config({"plugin_audit_enable": False})
        assert harness.charm.get_plugins() == [
            "citext",
            "refint",
            "autoinc",
            "insert_username",
            "moddatetime",
        ]


def test_on_promote_to_primary(harness):
    with (
        patch("charm.PostgresqlOperatorCharm._raft_reinitialisation") as _raft_reinitialisation,
        patch("charm.PostgreSQLAsyncReplication.promote_to_primary") as _promote_to_primary,
        patch("charm.Patroni.switchover") as _switchover,
    ):
        event = Mock()
        event.params = {"scope": "cluster"}

        # Cluster
        harness.charm._on_promote_to_primary(event)
        _promote_to_primary.assert_called_once_with(event)

        # Unit, no force, regular promotion
        event.params = {"scope": "unit"}

        harness.charm._on_promote_to_primary(event)

        _switchover.assert_called_once_with("postgresql-0")

        # Unit, no force, switchover failed
        event.params = {"scope": "unit"}
        _switchover.side_effect = SwitchoverFailedError

        harness.charm._on_promote_to_primary(event)

        event.fail.assert_called_once_with(
            "Switchover failed or timed out, check the logs for details"
        )
        event.fail.reset_mock()

        # Unit, no force, not sync
        event.params = {"scope": "unit"}
        _switchover.side_effect = SwitchoverNotSyncError

        harness.charm._on_promote_to_primary(event)

        event.fail.assert_called_once_with("Unit is not sync standby")
        event.fail.reset_mock()

        # Unit, no force, raft stuck
        event.params = {"scope": "unit"}
        rel_id = harness.model.get_relation(PEER).id
        with harness.hooks_disabled():
            harness.update_relation_data(rel_id, harness.charm.unit.name, {"raft_stuck": "True"})

        harness.charm._on_promote_to_primary(event)
        event.fail.assert_called_once_with(
            "Raft is stuck. Set force to reinitialise with new primary"
        )

        # Unit, raft reinit
        event.params = {"scope": "unit", "force": "true"}
        with harness.hooks_disabled():
            harness.set_leader()
        harness.charm._on_promote_to_primary(event)
        _raft_reinitialisation.assert_called_once_with()
        assert harness.charm.unit_peer_data["raft_candidate"] == "True"


def test_get_ldap_parameters(harness):
    with (
        patch("charm.PostgreSQLLDAP.get_relation_data") as _get_relation_data,
        patch(
            target="charm.PostgresqlOperatorCharm.is_cluster_initialised",
            new_callable=PropertyMock,
            return_value=True,
        ) as _cluster_initialised,
    ):
        with harness.hooks_disabled():
            harness.update_relation_data(
                harness.model.get_relation(PEER).id,
                harness.charm.app.name,
                {"ldap_enabled": "False"},
            )

        harness.charm.get_ldap_parameters()
        _get_relation_data.assert_not_called()
        _get_relation_data.reset_mock()

        with harness.hooks_disabled():
            harness.update_relation_data(
                harness.model.get_relation(PEER).id,
                harness.charm.app.name,
                {"ldap_enabled": "True"},
            )

        harness.charm.get_ldap_parameters()
        _get_relation_data.assert_called_once()
        _get_relation_data.reset_mock()<|MERGE_RESOLUTION|>--- conflicted
+++ resolved
@@ -1325,11 +1325,8 @@
             restore_to_latest=False,
             parameters={"test": "test"},
             no_peers=False,
-<<<<<<< HEAD
             slots=None,
-=======
             user_databases_map={"operator": "all", "replication": "all", "rewind": "all"},
->>>>>>> f72c9748
         )
         _handle_postgresql_restart_need.assert_called_once_with(False)
         _restart_ldap_sync_service.assert_called_once()
@@ -1359,11 +1356,8 @@
             restore_to_latest=False,
             parameters={"test": "test"},
             no_peers=False,
-<<<<<<< HEAD
             slots=None,
-=======
             user_databases_map={"operator": "all", "replication": "all", "rewind": "all"},
->>>>>>> f72c9748
         )
         _handle_postgresql_restart_need.assert_called_once()
         _restart_ldap_sync_service.assert_called_once()
